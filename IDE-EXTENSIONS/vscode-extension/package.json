--- conflicted
+++ resolved
@@ -2,11 +2,7 @@
   "name": "lanonasis-memory",
   "displayName": "LanOnasis Memory Assistant",
   "description": "Memory as a Service integration - AI-powered memory management with semantic search (Compatible with CLI v3.0.6+)",
-<<<<<<< HEAD
-  "version": "1.4.3",
-=======
   "version": "1.4.6",
->>>>>>> 7b97e7d4
   "publisher": "LanOnasis",
   "icon": "images/icon.png",
   "repository": {
