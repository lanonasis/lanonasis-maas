--- conflicted
+++ resolved
@@ -492,12 +492,8 @@
     "tailwindcss": "^3.3.0",
     "ts-loader": "^9.5.2",
     "typescript": "^5.8.3",
-<<<<<<< HEAD
     "vite": "^6",
-    "vitest": "^4.0.13",
-=======
     "vitest": "^4.0.14",
->>>>>>> bd869946
     "webpack": "^5.101.0",
     "webpack-cli": "^6.0.1"
   },
