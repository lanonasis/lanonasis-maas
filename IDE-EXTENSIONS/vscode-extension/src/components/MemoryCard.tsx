--- conflicted
+++ resolved
@@ -1,10 +1,3 @@
-<<<<<<< HEAD
-import React from "react";
-import format from "date-fns/format";
-import Badge from "./ui/Badge";
-import { cn } from "../utils/cn";
-import Icon from "./Icon";
-=======
 import React, { useState } from 'react';
 import { motion } from 'framer-motion';
 import { format } from 'date-fns';
@@ -12,7 +5,6 @@
 import Button from '@/components/ui/Button';
 import { cn } from '../utils/cn';
 import type { Memory } from '@/shared/types';
->>>>>>> bd869946
 
 export interface MemoryCardProps {
   memory: Memory;
