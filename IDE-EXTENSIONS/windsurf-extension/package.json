--- conflicted
+++ resolved
@@ -1,13 +1,8 @@
 {
   "name": "lanonasis-memory-windsurf",
   "displayName": "LanOnasis Memory Assistant for Windsurf",
-<<<<<<< HEAD
-  "description": "Memory as a Service integration for Windsurf - AI-powered memory management with 17 enterprise tools",
-  "version": "1.4.3",
-=======
   "description": "Memory as a Service integration optimized for Windsurf IDE - AI-powered memory management with semantic search and enhanced CLI/MCP features",
   "version": "1.4.4",
->>>>>>> 7b97e7d4
   "publisher": "LanOnasis",
   "icon": "images/icon.png",
   "repository": {
