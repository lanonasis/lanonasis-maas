import { describe, it, expect, beforeEach, afterEach, jest } from '@jest/globals';
import { MCPClient } from '../utils/mcp-client.js';
import * as fs from 'fs/promises';
import * as path from 'path';
import * as os from 'os';
import WebSocket from 'ws';

// Mock dependencies
const mockWebSocketConstructor = jest.fn();
const mockEventSourceConstructor = jest.fn();

jest.mock('ws', () => ({
  default: mockWebSocketConstructor
}));

jest.mock('eventsource', () => ({
  EventSource: mockEventSourceConstructor
}));

jest.mock('chalk', () => ({
  default: {
    blue: {
      bold: (str: string) => str,
    },
    cyan: (str: string) => str,
    gray: (str: string) => str,
    green: (str: string) => str,
    red: (str: string) => str,
    yellow: (str: string) => str,
  }
}));

const mockAxios: any = {
  get: jest.fn(),
  post: jest.fn()
};

jest.mock('axios', () => ({
  default: mockAxios,
  get: mockAxios.get,
  post: mockAxios.post
}));

// Mock MCP SDK
const mockMCPClientConstructor = jest.fn();
jest.mock('@modelcontextprotocol/sdk/client/index.js', () => ({
  Client: mockMCPClientConstructor.mockImplementation(() => ({
    connect: jest.fn(),
    close: jest.fn(),
    callTool: jest.fn(),
    listTools: jest.fn()
  }))
}));

jest.mock('@modelcontextprotocol/sdk/client/stdio.js', () => ({
  StdioClientTransport: jest.fn()
}));

describe('MCP Connection Reliability Tests', () => {
  let mcpClient: MCPClient;
  let testConfigDir: string;

  beforeEach(async () => {
    // Set test environment to skip service discovery
    process.env.NODE_ENV = 'test';
    process.env.SKIP_SERVICE_DISCOVERY = 'true';

    // Create temporary test directory
    testConfigDir = path.join(os.tmpdir(), `test-mcp-reliability-${Date.now()}-${Math.random()}`);
    await fs.mkdir(testConfigDir, { recursive: true });

    // Create MCP client instance
    mcpClient = new MCPClient();

    // Mock the config to use test directory
    const config = (mcpClient as any).config;
    (config as any).configDir = testConfigDir;
    (config as any).configPath = path.join(testConfigDir, 'config.json');
    (config as any).lockFile = path.join(testConfigDir, 'config.lock');

    // Initialize with test credentials
    await config.init();
    await config.setAndSave('token', 'test-token');
    await config.setAndSave('vendorKey', 'pk_test123456789.sk_test123456789012345');

    // Clear all mocks and set defaults
    mockAxios.get.mockClear();
    mockAxios.post.mockClear();
    mockWebSocketConstructor.mockClear();
    mockEventSourceConstructor.mockClear();
    mockMCPClientConstructor.mockClear();

    // Default responses
    mockAxios.get.mockResolvedValue({ status: 200, data: { status: 'ok' } });
    mockAxios.post.mockResolvedValue({ status: 200, data: { valid: true } });

    // Skip server validation in tests
    process.env.SKIP_SERVER_VALIDATION = 'true';
  });

  afterEach(async () => {
    // Disconnect and cleanup
    try {
      await mcpClient.disconnect();
    } catch (error) {
      // Ignore disconnect errors in tests
    }

    // Clean up test directory
    try {
      await fs.rm(testConfigDir, { recursive: true, force: true });
    } catch {
      // Ignore cleanup errors
    }

    // Reset environment
    delete process.env.SKIP_SERVER_VALIDATION;
    delete process.env.NODE_ENV;
    delete process.env.SKIP_SERVICE_DISCOVERY;
  });

  describe('Connection Retry Logic with Simulated Failures', () => {
    it('should retry connection on network failures with exponential backoff', async () => {
      // Mock network failure followed by success
      mockAxios.get
        .mockRejectedValueOnce(new Error('ECONNREFUSED'))
        .mockRejectedValueOnce(new Error('ECONNREFUSED'))
        .mockResolvedValueOnce({ status: 200, data: { status: 'ok' } });

      // Mock EventSource for SSE connection
      const mockSSEInstance = {
        onmessage: null,
        onerror: null,
        close: jest.fn()
      };
      mockEventSourceConstructor.mockImplementation(() => mockSSEInstance);

      // Spy on console to verify retry messages
      const consoleSpy = jest.spyOn(console, 'log').mockImplementation(() => { });

      // Attempt connection with remote mode
      const connected = await mcpClient.connect({ connectionMode: 'remote' });

      // Should eventually succeed after retries
      expect(connected).toBe(true);

      // Should have made multiple attempts
      expect(mockAxios.get).toHaveBeenCalledTimes(3);

      // Should show retry messages
      expect(consoleSpy).toHaveBeenCalledWith(
        expect.stringContaining('Retry')
      );

      consoleSpy.mockRestore();
    });

    it('should fail after maximum retry attempts', async () => {
      // Mock persistent network failure
      mockAxios.get.mockRejectedValue(new Error('ECONNREFUSED'));

      const consoleSpy = jest.spyOn(console, 'error').mockImplementation(() => { });

      // Attempt connection
      const connected = await mcpClient.connect({ connectionMode: 'remote' });

      // Should fail after max retries
      expect(connected).toBe(false);

      // Should have made maximum attempts (3 retries + 1 initial = 4 total)
      expect(mockAxios.get).toHaveBeenCalledTimes(4);

      // Should show failure message
      expect(consoleSpy).toHaveBeenCalledWith(
        expect.stringContaining('Failed to connect after')
      );

      consoleSpy.mockRestore();
    });

    it('should not retry authentication errors', async () => {
      // Mock authentication failure
      mockAxios.get.mockRejectedValue({
        response: { status: 401 },
        message: 'Unauthorized'
      });

      const consoleSpy = jest.spyOn(console, 'error').mockImplementation(() => { });

      // Attempt connection
      const connected = await mcpClient.connect({ connectionMode: 'remote' });

      // Should fail immediately without retries
      expect(connected).toBe(false);

      // Should only make one attempt (no retries for auth errors)
      expect(mockAxios.get).toHaveBeenCalledTimes(1);

      // Should show authentication error
      expect(consoleSpy).toHaveBeenCalledWith(
        expect.stringContaining('Authentication failed')
      );

      consoleSpy.mockRestore();
    });

    it('should calculate exponential backoff delays correctly', async () => {
      // Access private method for testing
      const backoffMethod = (mcpClient as any).exponentialBackoff.bind(mcpClient);

      // Test exponential backoff calculation
      const delay1 = await backoffMethod(1);
      const delay2 = await backoffMethod(2);
      const delay3 = await backoffMethod(3);
      const delay4 = await backoffMethod(4);

      // Should increase exponentially but with jitter
      expect(delay1).toBeGreaterThanOrEqual(750); // ~1000ms ± 25%
      expect(delay1).toBeLessThanOrEqual(1250);

      expect(delay2).toBeGreaterThanOrEqual(1500); // ~2000ms ± 25%
      expect(delay2).toBeLessThanOrEqual(2500);

      expect(delay3).toBeGreaterThanOrEqual(3000); // ~4000ms ± 25%
      expect(delay3).toBeLessThanOrEqual(5000);

      // Should cap at 10 seconds
      expect(delay4).toBeLessThanOrEqual(10000);
    });
  });

  describe('Health Monitoring and Automatic Reconnection', () => {
    it('should start health monitoring after successful connection', async () => {
      // Mock successful connection
      mockAxios.get.mockResolvedValue({ status: 200, data: { status: 'ok' } });

      const mockSSEInstance = {
        onmessage: null,
        onerror: null,
        close: jest.fn()
      };
      mockEventSourceConstructor.mockImplementation(() => mockSSEInstance);

      // Connect
      const connected = await mcpClient.connect({ connectionMode: 'remote' });
      expect(connected).toBe(true);

      // Health monitoring should be active
      const healthInterval = (mcpClient as any).healthCheckInterval;
      expect(healthInterval).toBeDefined();
      expect(healthInterval).not.toBeNull();
    });

    it('should perform health checks at regular intervals', async () => {
      // Mock successful connection
      mockAxios.get.mockResolvedValue({ status: 200, data: { status: 'ok' } });

      const mockSSEInstance = {
        onmessage: null,
        onerror: null,
        close: jest.fn()
      };
      mockEventSourceConstructor.mockImplementation(() => mockSSEInstance);

      // Connect
      await mcpClient.connect({ connectionMode: 'remote' });

      // Wait for initial health check
      await new Promise(resolve => setTimeout(resolve, 100));

      // Should have made health check calls
      expect(mockAxios.get).toHaveBeenCalledWith(
        expect.stringContaining('/health'),
        expect.objectContaining({
          timeout: 5000
        })
      );
    });

    it('should attempt reconnection when health check fails', async () => {
      // Mock initial successful connection
      mockAxios.get.mockResolvedValueOnce({ status: 200, data: { status: 'ok' } });

      const mockSSEInstance = {
        onmessage: null,
        onerror: null,
        close: jest.fn()
      };
      mockEventSourceConstructor.mockImplementation(() => mockSSEInstance);

      // Connect
      await mcpClient.connect({ connectionMode: 'remote' });

      // Mock health check failure followed by successful reconnection
      mockAxios.get
        .mockRejectedValueOnce(new Error('Health check failed'))
        .mockResolvedValueOnce({ status: 200, data: { status: 'ok' } });

      const consoleSpy = jest.spyOn(console, 'log').mockImplementation(() => { });

      // Trigger health check failure
      const performHealthCheck = (mcpClient as any).performHealthCheck.bind(mcpClient);
      await performHealthCheck();

      // Should attempt reconnection
      expect(consoleSpy).toHaveBeenCalledWith(
        expect.stringContaining('Reconnected to MCP server')
      );

      consoleSpy.mockRestore();
    });

    it('should stop health monitoring when disconnected', async () => {
      // Mock successful connection
      mockAxios.get.mockResolvedValue({ status: 200, data: { status: 'ok' } });

      const mockSSEInstance = {
        onmessage: null,
        onerror: null,
        close: jest.fn()
      };
      mockEventSourceConstructor.mockImplementation(() => mockSSEInstance);

      // Connect
      await mcpClient.connect({ connectionMode: 'remote' });

      // Verify health monitoring is active
      expect((mcpClient as any).healthCheckInterval).not.toBeNull();

      // Disconnect
      await mcpClient.disconnect();

      // Health monitoring should be stopped
      expect((mcpClient as any).healthCheckInterval).toBeNull();
    });
  });

  describe('Transport Protocol Fallback Scenarios', () => {
    it('should handle WebSocket connection failures gracefully', async () => {
      // Mock WebSocket connection failure
      const mockWSInstance = {
        on: jest.fn((event, callback) => {
          if (event === 'error') {
            // Simulate immediate error
            setTimeout(() => (callback as any)(new Error('WebSocket connection failed')), 10);
          }
        }),
        close: jest.fn(),
        send: jest.fn(),
        readyState: WebSocket.CONNECTING
      };
      mockWebSocketConstructor.mockImplementation(() => mockWSInstance);

      const consoleSpy = jest.spyOn(console, 'error').mockImplementation(() => { });

      // Attempt WebSocket connection
      const connected = await mcpClient.connect({ connectionMode: 'websocket' });

      // Should fail gracefully
      expect(connected).toBe(false);

      // Should show appropriate error message
      expect(consoleSpy).toHaveBeenCalledWith(
        expect.stringContaining('WebSocket error')
      );

      consoleSpy.mockRestore();
    });

    it('should handle SSE connection failures in remote mode', async () => {
      // Mock successful HTTP connection but SSE failure
      mockAxios.get.mockResolvedValue({ status: 200, data: { status: 'ok' } });

      const mockSSEInstance: any = {
        onmessage: null,
        onerror: null,
        close: jest.fn()
      };
      mockEventSourceConstructor.mockImplementation(() => {
        const instance = mockSSEInstance;
        // Simulate SSE error
        setTimeout(() => {
          if (instance.onerror) {
            instance.onerror(new Error('SSE connection failed'));
          }
        }, 10);
        return instance;
      });

      const consoleSpy = jest.spyOn(console, 'error').mockImplementation(() => { });

      // Connect in remote mode
      const connected = await mcpClient.connect({ connectionMode: 'remote' });

      // Should still connect (SSE is optional for remote mode)
      expect(connected).toBe(true);

      // Wait for SSE error
      await new Promise(resolve => setTimeout(resolve, 50));

      // Should log SSE error but not fail connection
      expect(consoleSpy).toHaveBeenCalledWith(
        expect.stringContaining('SSE connection error')
      );

      consoleSpy.mockRestore();
    });

    it('should handle local MCP server not found', async () => {
      const consoleSpy = jest.spyOn(console, 'log').mockImplementation(() => { });

      // Attempt local connection (server file won't exist in test)
      const connected = await mcpClient.connect({
        connectionMode: 'local',
        serverPath: '/nonexistent/path/server.js'
      });

      // Should fail with helpful message
      expect(connected).toBe(false);

      // Should provide guidance for remote connection
      expect(consoleSpy).toHaveBeenCalledWith(
        expect.stringContaining('Local MCP server not found')
      );
      expect(consoleSpy).toHaveBeenCalledWith(
        expect.stringContaining('For remote connection, use:')
      );

      consoleSpy.mockRestore();
    });

    it.skip('should auto-reconnect WebSocket after connection drop', async () => {
      // Mock successful initial WebSocket connection
      const mockWSInstance = {
        on: jest.fn(),
        close: jest.fn(),
        send: jest.fn(),
        readyState: WebSocket.OPEN
      };

      let onCloseCallback: any = null;

      mockWSInstance.on.mockImplementation((event, callback) => {
        if (event === 'open') {
          setTimeout(() => (callback as any)(), 10);
        } else if (event === 'close') {
          onCloseCallback = callback;
        }
      });

      mockWebSocketConstructor.mockImplementation(() => mockWSInstance);

      const consoleSpy = jest.spyOn(console, 'log').mockImplementation(() => { });

      // Connect
      const connected = await mcpClient.connect({ connectionMode: 'websocket' });
      expect(connected).toBe(true);

      // Simulate connection drop
      if (onCloseCallback) {
        onCloseCallback(1006, 'Connection lost');
      }

      // Should log reconnection attempt
      expect(consoleSpy).toHaveBeenCalledWith(
        expect.stringContaining('WebSocket connection closed')
      );

      consoleSpy.mockRestore();
    });
  });

  describe('Error Handling and User Guidance Accuracy', () => {
    it('should provide specific guidance for authentication errors', async () => {
      const consoleSpy = jest.spyOn(console, 'log').mockImplementation(() => { });

      // Call authentication guidance helper directly to avoid relying on full connect() flow
      const error = {
        response: { status: 401 },
        message: 'AUTHENTICATION_REQUIRED'
      };
      const provideAuthGuidance = (mcpClient as any).provideAuthenticationGuidance.bind(mcpClient);
      provideAuthGuidance(error);

      // Should provide specific authentication guidance
      expect(consoleSpy).toHaveBeenCalledWith(
        expect.stringContaining('No credentials found')
      );
      expect(consoleSpy).toHaveBeenCalledWith(
        expect.stringContaining('lanonasis auth login')
      );

      consoleSpy.mockRestore();
    });

    it('should provide specific guidance for network errors', async () => {
      const consoleSpy = jest.spyOn(console, 'log').mockImplementation(() => { });

      // Call network troubleshooting helper directly
      const networkError = {
        code: 'ECONNREFUSED',
        message: 'connect ECONNREFUSED'
      };
      const provideNetworkGuidance = (mcpClient as any).provideNetworkTroubleshootingGuidance.bind(mcpClient);
      provideNetworkGuidance(networkError);

      // Should provide specific network guidance
      expect(consoleSpy).toHaveBeenCalledWith(
        expect.stringContaining('Connection refused')
      );
      expect(consoleSpy).toHaveBeenCalledWith(
        expect.stringContaining('Check https://mcp.lanonasis.com/health')
      );

      consoleSpy.mockRestore();
    });

    it('should provide specific guidance for timeout errors', async () => {
      const consoleSpy = jest.spyOn(console, 'log').mockImplementation(() => { });

      // Call network troubleshooting helper directly for timeout
      const timeoutError = {
        code: 'ETIMEDOUT',
        message: 'timeout'
      };
      const provideNetworkGuidance = (mcpClient as any).provideNetworkTroubleshootingGuidance.bind(mcpClient);
      provideNetworkGuidance(timeoutError);

      // Should provide specific timeout guidance
      expect(consoleSpy).toHaveBeenCalledWith(
        expect.stringContaining('Connection timeout')
      );
      expect(consoleSpy).toHaveBeenCalledWith(
        expect.stringContaining('Check network')
      );

      consoleSpy.mockRestore();
    });

    it('should provide specific guidance for SSL/TLS errors', async () => {
      const consoleSpy = jest.spyOn(console, 'log').mockImplementation(() => { });

      // Call network troubleshooting helper directly for SSL/TLS error
      const sslError = {
        message: 'certificate verify failed'
      };
      const provideNetworkGuidance = (mcpClient as any).provideNetworkTroubleshootingGuidance.bind(mcpClient);
      provideNetworkGuidance(sslError);

      // Should provide specific SSL guidance
      expect(consoleSpy).toHaveBeenCalledWith(
        expect.stringContaining('SSL/TLS certificate issue')
      );
      expect(consoleSpy).toHaveBeenCalledWith(
        expect.stringContaining('Check system time')
      );

      consoleSpy.mockRestore();
    });

    it('should validate authentication before connection attempts', async () => {
      // Create config without credentials
      const config = (mcpClient as any).config;
      await config.clearInvalidCredentials();

      const consoleSpy = jest.spyOn(console, 'error').mockImplementation(() => { });

      // Attempt connection
      const connected = await mcpClient.connect({ connectionMode: 'remote' });

      // Should fail with authentication error
      expect(connected).toBe(false);
      expect(consoleSpy).toHaveBeenCalledWith(
        expect.anything(),
        expect.stringContaining('AUTHENTICATION_REQUIRED')
      );

      consoleSpy.mockRestore();
    });

    it('should provide connection status with detailed information', () => {
      const status = mcpClient.getConnectionStatus();

      expect(status).toHaveProperty('connected');
      expect(status).toHaveProperty('mode');
      expect(status).toHaveProperty('server');
      expect(status).toHaveProperty('failureCount');
      expect(typeof status.connected).toBe('boolean');
      expect(typeof status.mode).toBe('string');
      expect(typeof status.failureCount).toBe('number');
    });

    it('should track connection uptime and health check status', async () => {
      // Mock successful connection
      mockAxios.get.mockResolvedValue({ status: 200, data: { status: 'ok' } });

      const mockSSEInstance = {
        onmessage: null,
        onerror: null,
        close: jest.fn()
      };
      mockEventSourceConstructor.mockImplementation(() => mockSSEInstance);

      // Connect
      await mcpClient.connect({ connectionMode: 'remote' });
      // Perform an explicit health check to update status deterministically
      const performHealthCheck = (mcpClient as any).performHealthCheck.bind(mcpClient);
      await performHealthCheck();

      const status = mcpClient.getConnectionStatus();

      expect(status.connected).toBe(true);
      expect(status.connectionUptime).toBeGreaterThan(0);
      expect(status.lastHealthCheck).toBeDefined();
    });
  });

  describe('Tool Execution Reliability', () => {
    it('should handle tool execution failures gracefully', async () => {
      // Configure MCP client as a connected remote client without using real network
      const internalClient = mcpClient as any;
      internalClient.isConnected = true;

      const config = internalClient.config;
      await config.setAndSave('mcpUseRemote', true);

      const remoteSpy = jest
        .spyOn(internalClient, 'callRemoteTool')
        .mockRejectedValue(new Error('Remote tool call failed'));

      await expect(mcpClient.callTool('memory_create_memory', {
        title: 'test',
        content: 'test content'
      })).rejects.toThrow('Remote tool call failed');

      expect(remoteSpy).toHaveBeenCalledWith('memory_create_memory', {
        title: 'test',
        content: 'test content'
      });
    });

    it('should validate connection before tool execution', async () => {
      // Don't connect first

      // Should fail with connection error
      await expect(mcpClient.callTool('memory_create_memory', {
        title: 'test',
        content: 'test content'
      })).rejects.toThrow('Not connected to MCP server');
    });

    it('should list available tools correctly', async () => {
<<<<<<< HEAD
      // Configure MCP client with a local SDK client stub to avoid real MCP interaction
      const internalClient = mcpClient as any;
      internalClient.isConnected = true;

      const config = internalClient.config;
      await config.setAndSave('mcpUseRemote', false);

      const sdkClientMock = {
        listTools: jest.fn().mockResolvedValue({
          tools: [
            { name: 'memory_create_memory', description: 'Create a new memory entry' }
          ]
        })
      };
=======
      const internalClient = mcpClient as any;
      internalClient.isConnected = true;

      const sdkClientMock: any = {
        listTools: jest.fn().mockImplementation(async () => ({
          tools: [
            {
              name: 'memory_create_memory',
              description: 'Create a new memory entry'
            }
          ]
        }))
      };

>>>>>>> 3a6cbd04
      internalClient.client = sdkClientMock;

      const tools = await mcpClient.listTools();

      expect(sdkClientMock.listTools).toHaveBeenCalledTimes(1);
      expect(Array.isArray(tools)).toBe(true);
      expect(tools.length).toBeGreaterThan(0);
      expect(tools[0]).toHaveProperty('name', 'memory_create_memory');
      expect(tools[0]).toHaveProperty('description');
    });
  });
});<|MERGE_RESOLUTION|>--- conflicted
+++ resolved
@@ -650,7 +650,6 @@
     });
 
     it('should list available tools correctly', async () => {
-<<<<<<< HEAD
       // Configure MCP client with a local SDK client stub to avoid real MCP interaction
       const internalClient = mcpClient as any;
       internalClient.isConnected = true;
@@ -665,22 +664,6 @@
           ]
         })
       };
-=======
-      const internalClient = mcpClient as any;
-      internalClient.isConnected = true;
-
-      const sdkClientMock: any = {
-        listTools: jest.fn().mockImplementation(async () => ({
-          tools: [
-            {
-              name: 'memory_create_memory',
-              description: 'Create a new memory entry'
-            }
-          ]
-        }))
-      };
-
->>>>>>> 3a6cbd04
       internalClient.client = sdkClientMock;
 
       const tools = await mcpClient.listTools();
