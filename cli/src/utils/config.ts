--- conflicted
+++ resolved
@@ -257,19 +257,12 @@
         authBase = 'https://auth.lanonasis.com';
       }
 
-<<<<<<< HEAD
-      this.config.discoveredServices = {
-        auth_base: authBase || 'https://auth.lanonasis.com',
-        memory_base: 'https://api.lanonasis.com/api/v1',
-        mcp_base: discovered.endpoints?.http || 'https://mcp.lanonasis.com/api/v1',
-=======
       const memoryBase = discovered.endpoints?.http || 'https://mcp.lanonasis.com/api/v1';
 
       this.config.discoveredServices = {
         auth_base: authBase || 'https://auth.lanonasis.com',
         memory_base: memoryBase,
         mcp_base: memoryBase,
->>>>>>> 84f22205
         mcp_ws_base: discovered.endpoints?.websocket || 'wss://mcp.lanonasis.com/ws',
         mcp_sse_base: discovered.endpoints?.sse || 'https://mcp.lanonasis.com/api/v1/events',
         project_scope: 'lanonasis-maas'
@@ -568,14 +561,16 @@
           'X-Auth-Method': 'vendor_key',
           'X-Project-Scope': 'lanonasis-maas'
         },
-<<<<<<< HEAD
-        timeout: 10000,
-        proxy: false // Bypass proxy to avoid redirect loops
-      });
-=======
+      await this.pingAuthHealth(
+        axios,
+        authBase,
+        {
+          'X-API-Key': vendorKey,
+          'X-Auth-Method': 'vendor_key',
+          'X-Project-Scope': 'lanonasis-maas'
+        },
         { timeout: 10000, proxy: false }
       );
->>>>>>> 84f22205
     } catch (error: any) {
       // Provide specific error messages based on response
       if (error.response?.status === 401) {
