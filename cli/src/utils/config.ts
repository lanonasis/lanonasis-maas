import * as fs from 'fs/promises';
import * as path from 'path';
import * as os from 'os';
import { jwtDecode } from 'jwt-decode';
import { randomUUID } from 'crypto';
import { ApiKeyStorage } from '@lanonasis/oauth-client';
import { getSecuritySDK } from '@lanonasis/security-sdk';
import axios from 'axios';
import type { AxiosInstance, AxiosRequestConfig } from 'axios';

interface UserProfile {
  email: string;
  organization_id: string;
  role: string;
  plan: string;
}

interface CLIConfigData {
  // Configuration versioning for migration detection
  version?: string;
  apiUrl?: string;
  token?: string | undefined;
  user?: UserProfile | undefined;
  lastUpdated?: string;
  // MCP configuration
  mcpServerPath?: string;
  mcpServerUrl?: string;
  mcpUseRemote?: boolean;
  mcpPreference?: 'local' | 'remote' | 'websocket' | 'auto';
  // Service Discovery
  discoveredServices?: {
    auth_base: string;
    memory_base: string;
    mcp_base?: string;
    mcp_ws_base: string;
    mcp_sse_base?: string;
    project_scope: string;
  };
  lastServiceDiscovery?: string;
  manualEndpointOverrides?: boolean;
  lastManualEndpointUpdate?: string;
  // Enhanced Authentication
  vendorKey?: string | undefined; // Stored via ApiKeyStorage (encrypted automatically)
  authMethod?: 'jwt' | 'vendor_key' | 'oauth' | undefined;
  // Enhanced authentication persistence
  tokenExpiry?: number | undefined;
  lastValidated?: string | undefined;
  deviceId?: string;
  authFailureCount?: number;
  lastAuthFailure?: string | undefined;
  [key: string]: unknown; // Allow dynamic properties
}

type ServiceDiscoveryError = {
  code?: string;
  message?: string;
  response?: {
    status?: number;
    data?: {
      error?: string;
      message?: string;
    };
  };
};

export class CLIConfig {
  private configDir: string;
  private configPath: string;
  private config: CLIConfigData = {};
  private lockFile: string;
  private static readonly CONFIG_VERSION = '1.0.0';
  private authCheckCache: { isValid: boolean; timestamp: number } | null = null;
  private readonly AUTH_CACHE_TTL = 5 * 60 * 1000; // 5 minutes
  private apiKeyStorage: ApiKeyStorage;

  constructor() {
    this.configDir = path.join(os.homedir(), '.maas');
    this.configPath = path.join(this.configDir, 'config.json');
    this.lockFile = path.join(this.configDir, 'config.lock');
    // Initialize secure storage for vendor keys using oauth-client's ApiKeyStorage
    this.apiKeyStorage = new ApiKeyStorage();
  }

  /**
   * Overrides the configuration storage directory. Primarily used for tests.
   */
  setConfigDirectory(configDir: string): void {
    this.configDir = configDir;
    this.configPath = path.join(configDir, 'config.json');
    this.lockFile = path.join(configDir, 'config.lock');
  }

  /**
   * Exposes the current config path for tests and diagnostics.
   */
  getConfigPath(): string {
    return this.configPath;
  }

  async init(): Promise<void> {
    try {
      await fs.mkdir(this.configDir, { recursive: true });
      await this.load();
    } catch {
      // Config doesn't exist yet, that's ok
    }
  }

  async load(): Promise<void> {
    try {
      const data = await fs.readFile(this.configPath, 'utf-8');
      this.config = JSON.parse(data);

      // Handle version migration if needed
      await this.migrateConfigIfNeeded();
    } catch {
      this.config = {};
      // Set version for new config
      this.config.version = CLIConfig.CONFIG_VERSION;
    }
  }

  private async migrateConfigIfNeeded(): Promise<void> {
    const currentVersion = this.config.version;

    if (!currentVersion) {
      // Legacy config without version, migrate to current version
      this.config.version = CLIConfig.CONFIG_VERSION;

      // Perform any necessary migrations for legacy configs
      // For now, just ensure the version is set
      await this.save();
    } else if (currentVersion !== CLIConfig.CONFIG_VERSION) {
      // Future version migrations would go here
      // For now, just update the version
      this.config.version = CLIConfig.CONFIG_VERSION;
      await this.save();
    }
  }

  async save(): Promise<void> {
    await this.atomicSave();
  }

  async atomicSave(): Promise<void> {
    await fs.mkdir(this.configDir, { recursive: true });

    // Acquire file lock to prevent concurrent access
    const lockAcquired = await this.acquireLock();
    if (!lockAcquired) {
      throw new Error('Could not acquire configuration lock. Another process may be modifying the config.');
    }

    try {
      // Set version and update timestamp
      this.config.version = CLIConfig.CONFIG_VERSION;
      this.config.lastUpdated = new Date().toISOString();

      // Create temporary file with unique name
      const tempPath = `${this.configPath}.tmp.${randomUUID()}`;

      // Write to temporary file first
      await fs.writeFile(tempPath, JSON.stringify(this.config, null, 2), 'utf-8');

      // Atomic rename - this is the critical atomic operation
      await fs.rename(tempPath, this.configPath);
    } finally {
      // Always release the lock
      await this.releaseLock();
    }
  }

  async backupConfig(): Promise<string> {
    const timestamp = new Date().toISOString().replace(/[:.]/g, '-');
    const backupPath = path.join(this.configDir, `config.backup.${timestamp}.json`);

    try {
      // Check if config exists before backing up
      await fs.access(this.configPath);
      await fs.copyFile(this.configPath, backupPath);
      return backupPath;
    } catch (error) {
      if ((error as NodeJS.ErrnoException).code === 'ENOENT') {
        // Config doesn't exist, create empty backup
        await fs.writeFile(backupPath, JSON.stringify({}, null, 2));
        return backupPath;
      }
      throw error;
    }
  }

  private async acquireLock(timeoutMs: number = 5000): Promise<boolean> {
    const startTime = Date.now();

    while (Date.now() - startTime < timeoutMs) {
      try {
        // Try to create lock file exclusively
        await fs.writeFile(this.lockFile, process.pid.toString(), { flag: 'wx' });
        return true;
      } catch (error) {
        if ((error as NodeJS.ErrnoException).code === 'EEXIST') {
          // Lock file exists, check if process is still running
          try {
            const pidStr = await fs.readFile(this.lockFile, 'utf-8');
            const pid = parseInt(pidStr.trim());

            if (!isNaN(pid)) {
              try {
                // Check if process is still running (works on Unix-like systems)
                process.kill(pid, 0);
                // Process is running, wait and retry
                await new Promise(resolve => setTimeout(resolve, 100));
                continue;
              } catch {
                // Process is not running, remove stale lock
                await fs.unlink(this.lockFile).catch(() => { });
                continue;
              }
            }
          } catch {
            // Can't read lock file, remove it and retry
            await fs.unlink(this.lockFile).catch(() => { });
            continue;
          }
        } else {
          throw error;
        }
      }
    }

    return false;
  }

  private async releaseLock(): Promise<void> {
    try {
      await fs.unlink(this.lockFile);
    } catch {
      // Lock file might not exist or already removed, ignore
    }
  }

  getApiUrl(): string {
    return process.env.MEMORY_API_URL ||
      this.config.apiUrl ||
      'https://api.lanonasis.com';
  }

  // Get API URLs with fallbacks - try multiple endpoints
  getApiUrlsWithFallbacks(): string[] {
    const primary = this.getApiUrl();
    const fallbacks = [
      'https://api.lanonasis.com',
      'https://mcp.lanonasis.com'
    ];

    // Remove duplicates and return primary first
    return [primary, ...fallbacks.filter(url => url !== primary)];
  }

  // Enhanced Service Discovery Integration
  async discoverServices(verbose: boolean = false): Promise<void> {
    const isTestEnvironment = process.env.NODE_ENV === 'test';
    const forceDiscovery = process.env.FORCE_SERVICE_DISCOVERY === 'true';

    if ((isTestEnvironment && !forceDiscovery) || process.env.SKIP_SERVICE_DISCOVERY === 'true') {
      if (!this.config.discoveredServices) {
        this.config.discoveredServices = {
          auth_base: 'https://auth.lanonasis.com',
          memory_base: 'https://mcp.lanonasis.com/api/v1',
          mcp_base: 'https://mcp.lanonasis.com/api/v1',
          mcp_ws_base: 'wss://mcp.lanonasis.com/ws',
          mcp_sse_base: 'https://mcp.lanonasis.com/api/v1/events',
          project_scope: 'lanonasis-maas'
        };
      }
      return;
    }

    // Try multiple discovery URLs with fallbacks
    const discoveryUrls = [
      'https://api.lanonasis.com/.well-known/onasis.json',
      'https://mcp.lanonasis.com/.well-known/onasis.json'
    ];

<<<<<<< HEAD
    let response: any = null;
    let lastError: any = null;

    // Use axios instead of fetch for consistency
    const axios = (await import('axios')).default;

    for (const discoveryUrl of discoveryUrls) {
      try {
        if (verbose) {
          console.log(`🔍 Discovering services from ${discoveryUrl}...`);
        }

        response = await axios.get(discoveryUrl, {
          timeout: 10000,
          maxRedirects: 5,
          proxy: false, // Bypass proxy to avoid redirect loops
          headers: {
            'User-Agent': 'Lanonasis-CLI/3.0.13'
          }
        });

        if (verbose) {
          console.log(`✓ Successfully discovered services from ${discoveryUrl}`);
        }

        break; // Success, exit loop
      } catch (err) {
        lastError = err;
        if (verbose) {
          console.log(`⚠️  Failed to discover from ${discoveryUrl}, trying next...`);
=======
    try {
      if (verbose) {
        console.log(`🔍 Discovering services from ${discoveryUrl}...`);
      }

      const response = await axios.get(discoveryUrl, {
        timeout: 10000,
        maxRedirects: 5,
        proxy: false,
        headers: {
          'User-Agent': 'Lanonasis-CLI/3.0.13'
>>>>>>> 525e26ee
        }
        continue;
      }
    }

    if (!response) {
      throw lastError || new Error('All service discovery URLs failed');
    }

    try {

      const discovered = response.data;

      let authBase = discovered.auth?.base || discovered.auth?.login?.replace('/auth/login', '') || '';
      if (authBase.includes('localhost') || authBase.includes('127.0.0.1')) {
        authBase = 'https://auth.lanonasis.com';
      }

      const memoryBase = discovered.endpoints?.http || 'https://mcp.lanonasis.com/api/v1';

      this.config.discoveredServices = {
        auth_base: authBase || 'https://auth.lanonasis.com',
        memory_base: memoryBase,
        mcp_base: memoryBase,
        mcp_ws_base: discovered.endpoints?.websocket || 'wss://mcp.lanonasis.com/ws',
        mcp_sse_base: discovered.endpoints?.sse || 'https://mcp.lanonasis.com/api/v1/events',
        project_scope: 'lanonasis-maas'
      };
      this.config.apiUrl = memoryBase;

      this.config.lastServiceDiscovery = new Date().toISOString();
      await this.save();

      if (verbose) {
        console.log('✓ Service discovery completed successfully');
        console.log(`  Auth: ${this.config.discoveredServices.auth_base}`);
        console.log(`  MCP: ${this.config.discoveredServices.mcp_base}`);
        console.log(`  WebSocket: ${this.config.discoveredServices.mcp_ws_base}`);
      }

    } catch (error: unknown) {
      const normalizedError = this.normalizeServiceError(error);
      await this.handleServiceDiscoveryFailure(normalizedError, verbose);
    }
  }

  private normalizeServiceError(error: unknown): ServiceDiscoveryError {
    if (error && typeof error === 'object') {
      if (error instanceof Error) {
        return {
          ...(error as ServiceDiscoveryError),
          message: error.message
        };
      }
      return error as ServiceDiscoveryError;
    }

    return {
      message: typeof error === 'string' ? error : JSON.stringify(error)
    };
  }

  private async handleServiceDiscoveryFailure(error: ServiceDiscoveryError, verbose: boolean): Promise<void> {
    const errorType = this.categorizeServiceDiscoveryError(error);

    if (verbose || process.env.CLI_VERBOSE === 'true') {
      console.log('⚠️  Service discovery failed, using cached/fallback endpoints');

      switch (errorType) {
        case 'network_error':
          console.log('   Reason: Network connection failed');
          console.log('   This is normal when offline or behind restrictive firewalls');
          break;
        case 'timeout':
          console.log('   Reason: Request timed out');
          console.log('   The discovery service may be temporarily slow');
          break;
        case 'server_error':
          console.log('   Reason: Discovery service returned an error');
          console.log('   The service may be temporarily unavailable');
          break;
        case 'invalid_response':
          console.log('   Reason: Invalid response format from discovery service');
          console.log('   Using known working endpoints instead');
          break;
        default:
          console.log(`   Reason: ${error.message || 'Unknown error'}`);
      }
    }

    if (this.config.discoveredServices && this.config.lastServiceDiscovery) {
      const lastDiscovery = new Date(this.config.lastServiceDiscovery);
      const hoursSinceDiscovery = (Date.now() - lastDiscovery.getTime()) / (1000 * 60 * 60);

      if (hoursSinceDiscovery < 24) {
        if (verbose) {
          console.log('✓ Using cached service endpoints (less than 24 hours old)');
        }
        return;
      }
    }

    const fallback = this.resolveFallbackEndpoints();
    this.config.discoveredServices = {
      ...fallback.endpoints,
      project_scope: 'lanonasis-maas'
    };
    this.config.apiUrl = fallback.endpoints.memory_base;

    await this.save();
    this.logFallbackUsage(fallback.source, this.config.discoveredServices);

    if (verbose) {
      console.log('✓ Using fallback service endpoints');
      console.log(`   Source: ${fallback.source === 'environment' ? 'environment overrides' : 'built-in defaults'}`);
    }
  }

  private categorizeServiceDiscoveryError(error: ServiceDiscoveryError): 'network_error' | 'timeout' | 'server_error' | 'invalid_response' | 'unknown' {
    if (error.code) {
      switch (error.code) {
        case 'ECONNREFUSED':
        case 'ENOTFOUND':
        case 'ECONNRESET':
        case 'ENETUNREACH':
          return 'network_error';
        case 'ETIMEDOUT':
          return 'timeout';
      }
    }

    if ((error.response?.status ?? 0) >= 500) {
      return 'server_error';
    }

    if (error.response?.status === 404) {
      return 'invalid_response';
    }

    const message = error.message?.toLowerCase() || '';
    if (message.includes('timeout')) {
      return 'timeout';
    }
    if (message.includes('network') || message.includes('connection')) {
      return 'network_error';
    }

    return 'unknown';
  }

  private resolveFallbackEndpoints(): {
    endpoints: {
      auth_base: string;
      memory_base: string;
      mcp_base: string;
      mcp_ws_base: string;
      mcp_sse_base: string;
    };
    source: 'environment' | 'default';
  } {
    const envAuthBase = process.env.LANONASIS_FALLBACK_AUTH_BASE ?? process.env.AUTH_BASE;
    const envMemoryBase = process.env.LANONASIS_FALLBACK_MEMORY_BASE ?? process.env.MEMORY_BASE;
    const envMcpBase = process.env.LANONASIS_FALLBACK_MCP_BASE ?? process.env.MCP_BASE;
    const envMcpWsBase = process.env.LANONASIS_FALLBACK_MCP_WS_BASE ?? process.env.MCP_WS_BASE;
    const envMcpSseBase = process.env.LANONASIS_FALLBACK_MCP_SSE_BASE ?? process.env.MCP_SSE_BASE;

    const hasEnvOverrides = Boolean(envAuthBase || envMemoryBase || envMcpBase || envMcpWsBase || envMcpSseBase);
    const nodeEnv = (process.env.NODE_ENV ?? '').toLowerCase();
    const isDevEnvironment = nodeEnv === 'development' || nodeEnv === 'test';

    const defaultAuthBase = isDevEnvironment ? 'http://localhost:4000' : 'https://auth.lanonasis.com';
    const defaultMemoryBase = isDevEnvironment ? 'http://localhost:4000/api/v1' : 'https://mcp.lanonasis.com/api/v1';
    const defaultMcpBase = isDevEnvironment ? 'http://localhost:4100/api/v1' : 'https://mcp.lanonasis.com/api/v1';
    const defaultMcpWsBase = isDevEnvironment ? 'ws://localhost:4100/ws' : 'wss://mcp.lanonasis.com/ws';
    const defaultMcpSseBase = isDevEnvironment ? 'http://localhost:4100/api/v1/events' : 'https://mcp.lanonasis.com/api/v1/events';

    const endpoints = {
      auth_base: envAuthBase ?? defaultAuthBase,
      memory_base: envMemoryBase ?? defaultMemoryBase,
      mcp_base: envMcpBase ?? defaultMcpBase,
      mcp_ws_base: envMcpWsBase ?? defaultMcpWsBase,
      mcp_sse_base: envMcpSseBase ?? defaultMcpSseBase
    };

    return {
      endpoints,
      source: hasEnvOverrides ? 'environment' : 'default'
    };
  }

  private logFallbackUsage(
    source: 'environment' | 'default',
    endpoints: {
      auth_base: string;
      memory_base: string;
      mcp_base?: string;
      mcp_ws_base: string;
      mcp_sse_base?: string;
    }
  ): void {
    const summary = {
      auth: endpoints.auth_base,
      mcp: endpoints.mcp_base,
      websocket: endpoints.mcp_ws_base,
      sse: endpoints.mcp_sse_base,
      source
    };

    const message = `Service discovery fallback activated using ${source === 'environment' ? 'environment overrides' : 'built-in defaults'}`;
    console.warn(`⚠️  ${message}`);
    console.info('📊 service_discovery_fallback', summary);

    if (typeof process.emitWarning === 'function') {
      process.emitWarning(message, 'ServiceDiscoveryFallback');
    }
  }

  private async pingAuthHealth(
    axiosInstance: AxiosInstance,
    authBase: string,
    headers: Record<string, string>,
    options: { timeout?: number; proxy?: boolean } = {}
  ): Promise<void> {
    const normalizedBase = authBase.replace(/\/$/, '');
    const endpoints = [
      `${normalizedBase}/health`,
      `${normalizedBase}/api/v1/health`
    ];

    let lastError: unknown;
    for (const endpoint of endpoints) {
      try {
        const requestConfig: AxiosRequestConfig = {
          headers,
          timeout: options.timeout ?? 10000
        };
        if (options.proxy === false) {
          requestConfig.proxy = false;
        }
        await axiosInstance.get(endpoint, requestConfig);
        return;
      } catch (error) {
        lastError = error;
      }
    }

    if (lastError instanceof Error) {
      throw lastError;
    }
    throw new Error('Auth health endpoints unreachable');
  }

  // Manual endpoint override functionality
  async setManualEndpoints(endpoints: Partial<CLIConfigData['discoveredServices']>): Promise<void> {
    if (!this.config.discoveredServices) {
      // Initialize with defaults first
      await this.discoverServices();
    }

    const currentServices = this.config.discoveredServices ?? {
      auth_base: 'https://auth.lanonasis.com',
      memory_base: 'https://mcp.lanonasis.com/api/v1',
      mcp_base: 'https://mcp.lanonasis.com/api/v1',
      mcp_ws_base: 'wss://mcp.lanonasis.com/ws',
      mcp_sse_base: 'https://mcp.lanonasis.com/api/v1/events',
      project_scope: 'lanonasis-maas'
    };

    // Merge manual overrides with existing endpoints
    this.config.discoveredServices = {
      ...currentServices,
      ...endpoints
    };

    // Mark as manually configured
    this.config.manualEndpointOverrides = true;
    this.config.lastManualEndpointUpdate = new Date().toISOString();

    await this.save();
  }

  hasManualEndpointOverrides(): boolean {
    return !!this.config.manualEndpointOverrides;
  }

  async clearManualEndpointOverrides(): Promise<void> {
    delete this.config.manualEndpointOverrides;
    delete this.config.lastManualEndpointUpdate;

    // Rediscover services
    await this.discoverServices();
  }

  getDiscoveredApiUrl(): string {
    return process.env.AUTH_BASE ||
      this.config.discoveredServices?.auth_base ||
      'https://auth.lanonasis.com';
  }

  // Enhanced authentication support
  async setVendorKey(vendorKey: string): Promise<void> {
    const trimmedKey = typeof vendorKey === 'string' ? vendorKey.trim() : '';

    // Minimal format validation (non-empty); rely on server-side checks for everything else
    const formatValidation = this.validateVendorKeyFormat(trimmedKey);
    if (formatValidation !== true) {
      throw new Error(typeof formatValidation === 'string' ? formatValidation : 'Vendor key is invalid');
    }

    // Server-side validation
    await this.validateVendorKeyWithServer(trimmedKey);

    // Initialize and store using ApiKeyStorage from @lanonasis/oauth-client
    // This handles encryption automatically (AES-256-GCM with machine-derived key)
    await this.apiKeyStorage.initialize();
    await this.apiKeyStorage.store({
      apiKey: trimmedKey,
      organizationId: this.config.user?.organization_id,
      userId: this.config.user?.email,
      environment: (process.env.NODE_ENV as 'development' | 'production' | 'staging') || 'production',
      createdAt: new Date().toISOString()
    });

    if (process.env.CLI_VERBOSE === 'true') {
      console.log('🔐 Vendor key stored securely via @lanonasis/oauth-client');
    }

    // Store a reference marker in config (not the actual key)
    this.config.vendorKey = 'stored_in_api_key_storage';
    this.config.authMethod = 'vendor_key';
    this.config.lastValidated = new Date().toISOString();
    await this.resetFailureCount(); // Reset failure count on successful auth
    await this.save();
  }

  validateVendorKeyFormat(vendorKey: string): string | boolean {
    const trimmed = typeof vendorKey === 'string' ? vendorKey.trim() : '';

    if (!trimmed) {
      return 'Vendor key is required';
    }

    return true;
  }

  private async validateVendorKeyWithServer(vendorKey: string): Promise<void> {
    if (process.env.SKIP_SERVER_VALIDATION === 'true') {
      return;
    }

    try {
      // Import axios dynamically to avoid circular dependency
      // Ensure service discovery is done
      await this.discoverServices();

      const authBase = this.config.discoveredServices?.auth_base || 'https://auth.lanonasis.com';
      
      // Use pingAuthHealth for validation (simpler and more reliable)
      await this.pingAuthHealth(
        axios,
        authBase,
        {
          'X-API-Key': vendorKey,
          'X-Auth-Method': 'vendor_key',
          'X-Project-Scope': 'lanonasis-maas'
        },
        { timeout: 10000, proxy: false }
      );
    } catch (error: unknown) {
      const normalizedError = this.normalizeServiceError(error);
      // Provide specific error messages based on response
      if (normalizedError.response?.status === 401) {
        const errorData = normalizedError.response.data;
        if (errorData?.error?.includes('expired') || errorData?.message?.includes('expired')) {
          throw new Error('Vendor key validation failed: Key has expired. Please generate a new key from your dashboard.');
        } else if (errorData?.error?.includes('revoked') || errorData?.message?.includes('revoked')) {
          throw new Error('Vendor key validation failed: Key has been revoked. Please generate a new key from your dashboard.');
        } else if (errorData?.error?.includes('invalid') || errorData?.message?.includes('invalid')) {
          throw new Error('Vendor key validation failed: Key is invalid. Please check the key format and ensure it was copied correctly.');
        } else {
          throw new Error('Vendor key validation failed: Authentication failed. The key may be invalid, expired, or revoked.');
        }
      } else if (normalizedError.response?.status === 403) {
        throw new Error('Vendor key access denied. The key may not have sufficient permissions for this operation.');
      } else if (normalizedError.response?.status === 429) {
        throw new Error('Too many validation attempts. Please wait a moment before trying again.');
      } else if ((normalizedError.response?.status ?? 0) >= 500) {
        throw new Error('Server error during validation. Please try again in a few moments.');
      } else if (normalizedError.code === 'ECONNREFUSED') {
        throw new Error('Cannot connect to authentication server. Please check your internet connection and try again.');
      } else if (normalizedError.code === 'ENOTFOUND') {
        throw new Error('Authentication server not found. Please check your internet connection.');
      } else if (normalizedError.code === 'ETIMEDOUT') {
        throw new Error('Validation request timed out. Please check your internet connection and try again.');
      } else if (normalizedError.code === 'ECONNRESET') {
        throw new Error('Connection was reset during validation. Please try again.');
      } else {
        throw new Error(`Vendor key validation failed: ${normalizedError.message || 'Unknown error'}`);
      }
    }
  }

  getVendorKey(): string | undefined {
    try {
      // Retrieve from secure storage using ApiKeyStorage (synchronous wrapper)
      const stored = this.getVendorKeySync();
      return stored;
    } catch (error) {
      if (process.env.CLI_VERBOSE === 'true') {
        console.error('⚠️  Failed to load vendor key from secure storage:', error);
      }
      return undefined;
    }
  }

  /**
   * Synchronous wrapper for async retrieve operation
   * Note: ApiKeyStorage.retrieve() is async but we need sync for existing code
   */
  private getVendorKeySync(): string | undefined {
    // For now, check legacy storage. We'll update callers to use async later
    if (this.config.vendorKey && this.config.vendorKey !== 'stored_in_api_key_storage') {
      if (process.env.CLI_VERBOSE === 'true') {
        console.log('ℹ️  Using legacy vendor key storage');
      }
      return this.config.vendorKey;
    }
    return undefined;
  }

  /**
   * Async method to get vendor key from secure storage
   */
  async getVendorKeyAsync(): Promise<string | undefined> {
    try {
      await this.apiKeyStorage.initialize();
      const stored = await this.apiKeyStorage.retrieve();
      if (stored) {
        return stored.apiKey;
      }
    } catch (error) {
      if (process.env.CLI_VERBOSE === 'true') {
        console.error('⚠️  Failed to retrieve vendor key:', error);
      }
    }

    // Fallback: check for legacy plaintext storage in config
    if (this.config.vendorKey && this.config.vendorKey !== 'stored_in_api_key_storage') {
      if (process.env.CLI_VERBOSE === 'true') {
        console.log('ℹ️  Found legacy plaintext vendor key, will migrate on next auth');
      }
      return this.config.vendorKey;
    }

    return undefined;
  }

  hasVendorKey(): boolean {
    // Check for marker or legacy storage
    return !!this.config.vendorKey;
  }

  async setApiUrl(url: string): Promise<void> {
    this.config.apiUrl = url;
    await this.save();
  }

  async setToken(token: string): Promise<void> {
    this.config.token = token;
    this.config.authMethod = 'jwt';
    this.config.lastValidated = new Date().toISOString();
    await this.resetFailureCount(); // Reset failure count on successful auth

    // Decode token to get user info and expiry
    try {
      const decoded = jwtDecode(token) as Record<string, unknown>;

      // Store token expiry
      if (typeof decoded.exp === 'number') {
        this.config.tokenExpiry = decoded.exp;
      }

      // Store user info
      this.config.user = {
        email: String(decoded.email || ''),
        organization_id: String(decoded.organizationId || ''),
        role: String(decoded.role || ''),
        plan: String(decoded.plan || '')
      };
    } catch {
      // Invalid token, don't store user info or expiry
      this.config.tokenExpiry = undefined;
      // Mark as non-JWT (e.g., OAuth/CLI token)
      this.config.authMethod = this.config.authMethod || 'oauth';
    }

    await this.save();
  }

  getToken(): string | undefined {
    return this.config.token;
  }

  async getCurrentUser(): Promise<UserProfile | undefined> {
    return this.config.user;
  }

  async isAuthenticated(): Promise<boolean> {
    // Check if using vendor key authentication
    if (this.config.authMethod === 'vendor_key') {
      const vendorKey = this.getVendorKey();
      if (!vendorKey) return false;

      // Check cache first
      if (this.authCheckCache && (Date.now() - this.authCheckCache.timestamp) < this.AUTH_CACHE_TTL) {
        return this.authCheckCache.isValid;
      }

      // Check if recently validated (within 24 hours)
      const lastValidated = this.config.lastValidated;
      const recentlyValidated = lastValidated &&
        (Date.now() - new Date(lastValidated).getTime()) < (24 * 60 * 60 * 1000);

      if (recentlyValidated) {
        this.authCheckCache = { isValid: true, timestamp: Date.now() };
        return true;
      }

      // For vendor keys, we trust that they were validated during setVendorKey()
      // and rely on the lastValidated timestamp. For additional security,
      // the server should revoke keys that are invalid.
      this.authCheckCache = { isValid: true, timestamp: Date.now() };
      return true;
    }

    // Handle token-based authentication
    const token = this.getToken();
    if (!token) return false;

    // Check cache first
    if (this.authCheckCache && (Date.now() - this.authCheckCache.timestamp) < this.AUTH_CACHE_TTL) {
      return this.authCheckCache.isValid;
    }

    // Local expiry check first (fast)
    let locallyValid = false;

    // Handle simple CLI tokens (format: cli_xxx_timestamp)
    if (token.startsWith('cli_')) {
      // Extract timestamp from CLI token
      const parts = token.split('_');
      if (parts.length >= 3) {
        const lastPart = parts[parts.length - 1];
        const timestamp = lastPart ? parseInt(lastPart) : NaN;
        if (!isNaN(timestamp)) {
          // CLI tokens are valid for 30 days
          const thirtyDaysInMs = 30 * 24 * 60 * 60 * 1000;
          locallyValid = (Date.now() - timestamp) < thirtyDaysInMs;
        }
      } else {
        locallyValid = true; // Fallback for old format
      }
    } else {
      // Handle JWT tokens
      try {
        const decoded = jwtDecode(token) as Record<string, unknown>;
        const now = Date.now() / 1000;
        locallyValid = typeof decoded.exp === 'number' && decoded.exp > now;
      } catch {
        locallyValid = false;
      }
    }

    // If not locally valid, attempt server verification before failing
    if (!locallyValid) {
      try {
        const endpoints = [
          'http://localhost:4000/v1/auth/verify-token',
          'https://auth.lanonasis.com/v1/auth/verify-token'
        ];
        for (const endpoint of endpoints) {
          try {
            const resp = await axios.post(endpoint, { token }, { timeout: 3000 });
            if (resp.data?.valid === true) {
              this.authCheckCache = { isValid: true, timestamp: Date.now() };
              return true;
            }
          } catch {
            // try next endpoint
            continue;
          }
        }
      } catch {
        // ignore, will fall back to failure below
      }
      this.authCheckCache = { isValid: false, timestamp: Date.now() };
      return false;
    }

    // Token is locally valid - check if we need server validation
    // Skip server validation if we have a recent lastValidated timestamp (within 24 hours)
    const lastValidated = this.config.lastValidated;
    const skipServerValidation = lastValidated &&
      (Date.now() - new Date(lastValidated).getTime()) < (24 * 60 * 60 * 1000); // 24 hours

    if (skipServerValidation) {
      // Trust the local validation if it was recently validated
      this.authCheckCache = { isValid: locallyValid, timestamp: Date.now() };
      return locallyValid;
    }

    // Verify with server (security check) for tokens that haven't been validated recently
    try {
      // Try auth-gateway first (port 4000), then fall back to Netlify function
      const endpoints = [
        'http://localhost:4000/v1/auth/verify-token',
        'https://auth.lanonasis.com/v1/auth/verify-token'
      ];

      let response = null;
      let networkError = false;
      let authError = false;

      for (const endpoint of endpoints) {
        try {
          response = await axios.post(endpoint, { token }, { timeout: 3000 });
          if (response.data.valid === true) {
            break;
          }
          // Server explicitly said invalid - this is an auth error, not network error
          if (response.status === 401 || response.status === 403 || response.data.valid === false) {
            authError = true;
          }
        } catch (error: any) {
          // Check if this is a network error (no response) vs auth error (got response)
          if (error.response) {
            // Got a response, likely 401/403
            authError = true;
          } else {
            // Network error (ECONNREFUSED, ETIMEDOUT, etc.)
            networkError = true;
          }
          // Try next endpoint
          continue;
        }
      }

      if (!response || response.data.valid !== true) {
        // If server explicitly rejected (auth error), don't trust local validation
        if (authError) {
          if (process.env.CLI_VERBOSE === 'true') {
            console.warn('⚠️  Server validation failed with authentication error - token is invalid');
          }
          this.authCheckCache = { isValid: false, timestamp: Date.now() };
          return false;
        }

        // If purely network error AND locally valid AND recently validated (within 7 days)
        // allow offline usage with grace period
        if (networkError && locallyValid) {
          const gracePeriod = 7 * 24 * 60 * 60 * 1000; // 7 days
          const lastValidated = this.config.lastValidated;
          const withinGracePeriod = lastValidated &&
            (Date.now() - new Date(lastValidated).getTime()) < gracePeriod;

          if (withinGracePeriod) {
            if (process.env.CLI_VERBOSE === 'true') {
              console.warn('⚠️  Unable to reach server, using cached validation (offline mode)');
            }
            this.authCheckCache = { isValid: true, timestamp: Date.now() };
            return true;
          } else {
            if (process.env.CLI_VERBOSE === 'true') {
              console.warn('⚠️  Token validation grace period expired, server validation required');
            }
            this.authCheckCache = { isValid: false, timestamp: Date.now() };
            return false;
          }
        }

        // Default to invalid if we can't validate
        this.authCheckCache = { isValid: false, timestamp: Date.now() };
        return false;
      }

      // Update lastValidated on successful server validation
      this.config.lastValidated = new Date().toISOString();
      await this.save().catch(() => { }); // Don't fail auth check if save fails

      this.authCheckCache = { isValid: true, timestamp: Date.now() };
      return true;
    } catch {
      // If all server checks fail, fall back to local validation
      // This allows offline usage but is less secure
      if (process.env.CLI_VERBOSE === 'true') {
        console.warn('⚠️  Unable to verify token with server, using local validation');
      }
      this.authCheckCache = { isValid: locallyValid, timestamp: Date.now() };
      return locallyValid;
    }
  }

  async logout(): Promise<void> {
    this.config.token = undefined;
    this.config.user = undefined;
    await this.save();
  }

  async clear(): Promise<void> {
    this.config = {};
    await this.save();
  }

  async exists(): Promise<boolean> {
    try {
      await fs.access(this.configPath);
      return true;
    } catch {
      return false;
    }
  }

  // Enhanced credential validation methods
  async validateStoredCredentials(): Promise<boolean> {
    try {
      const vendorKey = this.getVendorKey();
      const token = this.getToken();

      if (!vendorKey && !token) {
        return false;
      }

      // Import axios dynamically to avoid circular dependency
      // Ensure service discovery is done
      await this.discoverServices();

      const authBase = this.config.discoveredServices?.auth_base || 'https://auth.lanonasis.com';
      const headers: Record<string, string> = {
        'X-Project-Scope': 'lanonasis-maas'
      };

      if (vendorKey) {
        headers['X-API-Key'] = vendorKey;
        headers['X-Auth-Method'] = 'vendor_key';
      } else if (token) {
        headers['Authorization'] = `Bearer ${token}`;
        headers['X-Auth-Method'] = 'jwt';
      }

      await this.pingAuthHealth(axios, authBase, headers);

      // Update last validated timestamp
      this.config.lastValidated = new Date().toISOString();
      await this.resetFailureCount();
      await this.save();

      return true;
    } catch {
      // Increment failure count
      await this.incrementFailureCount();

      return false;
    }
  }

  async refreshTokenIfNeeded(): Promise<void> {
    const token = this.getToken();
    if (!token) {
      return;
    }

    try {
      // Check if token is JWT and if it's close to expiry
      if (token.startsWith('cli_')) {
        // CLI tokens don't need refresh, they're long-lived
        return;
      }

      const decoded = jwtDecode(token) as Record<string, unknown>;
      const now = Date.now() / 1000;
      const exp = typeof decoded.exp === 'number' ? decoded.exp : 0;

      // Refresh if token expires within 5 minutes
      if (exp > 0 && (exp - now) < 300) {
        // Import axios dynamically
        await this.discoverServices();
        const authBase = this.config.discoveredServices?.auth_base || 'https://auth.lanonasis.com';

        // Attempt token refresh
        const response = await axios.post(`${authBase}/v1/auth/refresh`, {}, {
          headers: {
            'Authorization': `Bearer ${token}`,
            'X-Project-Scope': 'lanonasis-maas'
          },
          timeout: 10000
        });

        if (response.data.token) {
          await this.setToken(response.data.token);
        }
      }
    } catch (err) {
      // If refresh fails, mark credentials as potentially invalid
      await this.incrementFailureCount();

      if (process.env.CLI_VERBOSE === 'true' || process.env.NODE_ENV !== 'production') {
        console.debug('Token refresh failed:', (err as Error).message);
      }
    }
  }

  async clearInvalidCredentials(): Promise<void> {
    this.config.token = undefined;
    this.config.vendorKey = undefined;
    this.config.user = undefined;
    this.config.authMethod = undefined;
    this.config.tokenExpiry = undefined;
    this.config.lastValidated = undefined;
    this.config.authFailureCount = 0;
    this.config.lastAuthFailure = undefined;
    await this.save();
  }

  async incrementFailureCount(): Promise<void> {
    this.config.authFailureCount = (this.config.authFailureCount || 0) + 1;
    this.config.lastAuthFailure = new Date().toISOString();
    await this.save();
  }

  async resetFailureCount(): Promise<void> {
    this.config.authFailureCount = 0;
    this.config.lastAuthFailure = undefined;
    await this.save();
  }

  getFailureCount(): number {
    return this.config.authFailureCount || 0;
  }

  getLastAuthFailure(): string | undefined {
    return this.config.lastAuthFailure;
  }

  shouldDelayAuth(): boolean {
    const failureCount = this.getFailureCount();
    return failureCount >= 3;
  }

  getAuthDelayMs(): number {
    const failureCount = this.getFailureCount();
    if (failureCount < 3) return 0;

    // Progressive delays: 3 failures = 2s, 4 = 4s, 5 = 8s, 6+ = 16s max
    const baseDelay = 2000; // 2 seconds
    const maxDelay = 16000; // 16 seconds max
    const delay = Math.min(baseDelay * Math.pow(2, failureCount - 3), maxDelay);
    return delay;
  }

  async getDeviceId(): Promise<string> {
    if (!this.config.deviceId) {
      // Generate a new device ID
      this.config.deviceId = randomUUID();
      await this.save();
    }
    return this.config.deviceId;
  }

  // Generic get/set methods for MCP and other dynamic config
  get<T = unknown>(key: string): T {
    return this.config[key] as T;
  }

  set(key: string, value: unknown): void {
    this.config[key] = value;
  }

  async setAndSave(key: string, value: unknown): Promise<void> {
    this.set(key, value);
    await this.save();
  }

  // MCP-specific helpers
  getMCPServerPath(): string {
    // Only return an explicitly configured path. No implicit bundled defaults.
    // Returning an empty string if unset helps callers decide how to proceed safely.
    return this.config.mcpServerPath || '';
  }

  getMCPServerUrl(): string {
    return this.config.discoveredServices?.mcp_ws_base ||
      this.config.mcpServerUrl ||
      'wss://mcp.lanonasis.com/ws';
  }

  getMCPRestUrl(): string {
    return this.config.discoveredServices?.mcp_base ||
      'https://mcp.lanonasis.com/api/v1';
  }

  getMCPSSEUrl(): string {
    return this.config.discoveredServices?.mcp_sse_base ||
      'https://mcp.lanonasis.com/api/v1/events';
  }

  shouldUseRemoteMCP(): boolean {
    const preference = this.config.mcpPreference || 'auto';

    switch (preference) {
      case 'websocket':
      case 'remote':
        return true;
      case 'local':
        return false;
      case 'auto':
      default:
        // Default to remote/websocket (production mode)
        // Local mode should only be used when explicitly configured
        return true;
    }
  }
}<|MERGE_RESOLUTION|>--- conflicted
+++ resolved
@@ -282,7 +282,6 @@
       'https://mcp.lanonasis.com/.well-known/onasis.json'
     ];
 
-<<<<<<< HEAD
     let response: any = null;
     let lastError: any = null;
 
@@ -313,19 +312,6 @@
         lastError = err;
         if (verbose) {
           console.log(`⚠️  Failed to discover from ${discoveryUrl}, trying next...`);
-=======
-    try {
-      if (verbose) {
-        console.log(`🔍 Discovering services from ${discoveryUrl}...`);
-      }
-
-      const response = await axios.get(discoveryUrl, {
-        timeout: 10000,
-        maxRedirects: 5,
-        proxy: false,
-        headers: {
-          'User-Agent': 'Lanonasis-CLI/3.0.13'
->>>>>>> 525e26ee
         }
         continue;
       }
