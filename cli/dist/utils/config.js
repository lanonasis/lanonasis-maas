--- conflicted
+++ resolved
@@ -196,7 +196,6 @@
             }
             return;
         }
-<<<<<<< HEAD
         // Try multiple discovery URLs with fallbacks
         const discoveryUrls = [
             'https://api.lanonasis.com/.well-known/onasis.json',
@@ -210,20 +209,6 @@
             try {
                 if (verbose) {
                     console.log(`🔍 Discovering services from ${discoveryUrl}...`);
-=======
-        const discoveryUrl = 'https://mcp.lanonasis.com/.well-known/onasis.json';
-        try {
-            // Use axios instead of fetch for consistency
-            if (verbose) {
-                console.log(`🔍 Discovering services from ${discoveryUrl}...`);
-            }
-            const response = await axios.get(discoveryUrl, {
-                timeout: 10000,
-                maxRedirects: 5,
-                proxy: false, // Bypass proxy to avoid redirect loops
-                headers: {
-                    'User-Agent': 'Lanonasis-CLI/3.0.13'
->>>>>>> 525e26ee
                 }
                 response = await axios.get(discoveryUrl, {
                     timeout: 10000,
