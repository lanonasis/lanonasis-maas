import * as fs from 'fs/promises';
import * as path from 'path';
import * as os from 'os';
import { jwtDecode } from 'jwt-decode';
import { randomUUID } from 'crypto';
<<<<<<< HEAD
import { ApiKeyStorage } from '@lanonasis/oauth-client';
=======
import axios from 'axios';
>>>>>>> 7132ce66
export class CLIConfig {
    configDir;
    configPath;
    config = {};
    lockFile;
    static CONFIG_VERSION = '1.0.0';
    authCheckCache = null;
    AUTH_CACHE_TTL = 5 * 60 * 1000; // 5 minutes
    apiKeyStorage;
    constructor() {
        this.configDir = path.join(os.homedir(), '.maas');
        this.configPath = path.join(this.configDir, 'config.json');
        this.lockFile = path.join(this.configDir, 'config.lock');
        // Initialize secure storage for vendor keys using oauth-client's ApiKeyStorage
        this.apiKeyStorage = new ApiKeyStorage();
    }
    /**
     * Overrides the configuration storage directory. Primarily used for tests.
     */
    setConfigDirectory(configDir) {
        this.configDir = configDir;
        this.configPath = path.join(configDir, 'config.json');
        this.lockFile = path.join(configDir, 'config.lock');
    }
    /**
     * Exposes the current config path for tests and diagnostics.
     */
    getConfigPath() {
        return this.configPath;
    }
    async init() {
        try {
            await fs.mkdir(this.configDir, { recursive: true });
            await this.load();
        }
        catch {
            // Config doesn't exist yet, that's ok
        }
    }
    async load() {
        try {
            const data = await fs.readFile(this.configPath, 'utf-8');
            this.config = JSON.parse(data);
            // Handle version migration if needed
            await this.migrateConfigIfNeeded();
        }
        catch {
            this.config = {};
            // Set version for new config
            this.config.version = CLIConfig.CONFIG_VERSION;
        }
    }
    async migrateConfigIfNeeded() {
        const currentVersion = this.config.version;
        if (!currentVersion) {
            // Legacy config without version, migrate to current version
            this.config.version = CLIConfig.CONFIG_VERSION;
            // Perform any necessary migrations for legacy configs
            // For now, just ensure the version is set
            await this.save();
        }
        else if (currentVersion !== CLIConfig.CONFIG_VERSION) {
            // Future version migrations would go here
            // For now, just update the version
            this.config.version = CLIConfig.CONFIG_VERSION;
            await this.save();
        }
    }
    async save() {
        await this.atomicSave();
    }
    async atomicSave() {
        await fs.mkdir(this.configDir, { recursive: true });
        // Acquire file lock to prevent concurrent access
        const lockAcquired = await this.acquireLock();
        if (!lockAcquired) {
            throw new Error('Could not acquire configuration lock. Another process may be modifying the config.');
        }
        try {
            // Set version and update timestamp
            this.config.version = CLIConfig.CONFIG_VERSION;
            this.config.lastUpdated = new Date().toISOString();
            // Create temporary file with unique name
            const tempPath = `${this.configPath}.tmp.${randomUUID()}`;
            // Write to temporary file first
            await fs.writeFile(tempPath, JSON.stringify(this.config, null, 2), 'utf-8');
            // Atomic rename - this is the critical atomic operation
            await fs.rename(tempPath, this.configPath);
        }
        finally {
            // Always release the lock
            await this.releaseLock();
        }
    }
    async backupConfig() {
        const timestamp = new Date().toISOString().replace(/[:.]/g, '-');
        const backupPath = path.join(this.configDir, `config.backup.${timestamp}.json`);
        try {
            // Check if config exists before backing up
            await fs.access(this.configPath);
            await fs.copyFile(this.configPath, backupPath);
            return backupPath;
        }
        catch (error) {
            if (error.code === 'ENOENT') {
                // Config doesn't exist, create empty backup
                await fs.writeFile(backupPath, JSON.stringify({}, null, 2));
                return backupPath;
            }
            throw error;
        }
    }
    async acquireLock(timeoutMs = 5000) {
        const startTime = Date.now();
        while (Date.now() - startTime < timeoutMs) {
            try {
                // Try to create lock file exclusively
                await fs.writeFile(this.lockFile, process.pid.toString(), { flag: 'wx' });
                return true;
            }
            catch (error) {
                if (error.code === 'EEXIST') {
                    // Lock file exists, check if process is still running
                    try {
                        const pidStr = await fs.readFile(this.lockFile, 'utf-8');
                        const pid = parseInt(pidStr.trim());
                        if (!isNaN(pid)) {
                            try {
                                // Check if process is still running (works on Unix-like systems)
                                process.kill(pid, 0);
                                // Process is running, wait and retry
                                await new Promise(resolve => setTimeout(resolve, 100));
                                continue;
                            }
                            catch {
                                // Process is not running, remove stale lock
                                await fs.unlink(this.lockFile).catch(() => { });
                                continue;
                            }
                        }
                    }
                    catch {
                        // Can't read lock file, remove it and retry
                        await fs.unlink(this.lockFile).catch(() => { });
                        continue;
                    }
                }
                else {
                    throw error;
                }
            }
        }
        return false;
    }
    async releaseLock() {
        try {
            await fs.unlink(this.lockFile);
        }
        catch {
            // Lock file might not exist or already removed, ignore
        }
    }
    getApiUrl() {
        return process.env.MEMORY_API_URL ||
            this.config.apiUrl ||
            'https://mcp.lanonasis.com/api/v1';
    }
    // Enhanced Service Discovery Integration
    async discoverServices(verbose = false) {
        const isTestEnvironment = process.env.NODE_ENV === 'test';
        const forceDiscovery = process.env.FORCE_SERVICE_DISCOVERY === 'true';
        // Skip service discovery in test environment unless explicitly forced
        if ((isTestEnvironment && !forceDiscovery) || process.env.SKIP_SERVICE_DISCOVERY === 'true') {
            if (!this.config.discoveredServices) {
                this.config.discoveredServices = {
                    auth_base: 'https://auth.lanonasis.com',
                    memory_base: 'https://mcp.lanonasis.com/api/v1',
                    mcp_base: 'https://mcp.lanonasis.com/api/v1',
                    mcp_ws_base: 'wss://mcp.lanonasis.com/ws',
                    mcp_sse_base: 'https://mcp.lanonasis.com/api/v1/events',
                    project_scope: 'lanonasis-maas'
                };
            }
            return;
        }
        const discoveryUrl = 'https://mcp.lanonasis.com/.well-known/onasis.json';
        try {
            // Use axios instead of fetch for consistency
            if (verbose) {
                console.log(`🔍 Discovering services from ${discoveryUrl}...`);
            }
            const response = await axios.get(discoveryUrl, {
                timeout: 10000,
                maxRedirects: 5,
                proxy: false, // Bypass proxy to avoid redirect loops
                headers: {
                    'User-Agent': 'Lanonasis-CLI/3.0.13'
                }
            });
            // Map discovery response to our config format
            const discovered = response.data;
            // Extract auth base, but filter out localhost URLs
            let authBase = discovered.auth?.base || discovered.auth?.login?.replace('/auth/login', '') || '';
            // Override localhost with production auth endpoint
            if (authBase.includes('localhost') || authBase.includes('127.0.0.1')) {
                authBase = 'https://auth.lanonasis.com';
            }
            const memoryBase = discovered.endpoints?.http || 'https://mcp.lanonasis.com/api/v1';
            this.config.discoveredServices = {
                auth_base: authBase || 'https://auth.lanonasis.com',
                memory_base: memoryBase,
                mcp_base: memoryBase,
                mcp_ws_base: discovered.endpoints?.websocket || 'wss://mcp.lanonasis.com/ws',
                mcp_sse_base: discovered.endpoints?.sse || 'https://mcp.lanonasis.com/api/v1/events',
                project_scope: 'lanonasis-maas'
            };
            this.config.apiUrl = memoryBase;
            // Mark discovery as successful
            this.config.lastServiceDiscovery = new Date().toISOString();
            await this.save();
            if (verbose) {
                console.log('✓ Service discovery completed successfully');
                console.log(`  Auth: ${this.config.discoveredServices.auth_base}`);
                console.log(`  MCP: ${this.config.discoveredServices.mcp_base}`);
                console.log(`  WebSocket: ${this.config.discoveredServices.mcp_ws_base}`);
            }
        }
        catch (error) {
            // Enhanced error handling with user-visible messages
            await this.handleServiceDiscoveryFailure(error, verbose);
        }
    }
    async handleServiceDiscoveryFailure(error, verbose) {
        const errorType = this.categorizeServiceDiscoveryError(error);
        if (verbose || process.env.CLI_VERBOSE === 'true') {
            console.log('⚠️  Service discovery failed, using cached/fallback endpoints');
            switch (errorType) {
                case 'network_error':
                    console.log('   Reason: Network connection failed');
                    console.log('   This is normal when offline or behind restrictive firewalls');
                    break;
                case 'timeout':
                    console.log('   Reason: Request timed out');
                    console.log('   The discovery service may be temporarily slow');
                    break;
                case 'server_error':
                    console.log('   Reason: Discovery service returned an error');
                    console.log('   The service may be temporarily unavailable');
                    break;
                case 'invalid_response':
                    console.log('   Reason: Invalid response format from discovery service');
                    console.log('   Using known working endpoints instead');
                    break;
                default:
                    console.log(`   Reason: ${error.message || 'Unknown error'}`);
            }
        }
        // Use cached endpoints if available and recent (within 24 hours)
        if (this.config.discoveredServices && this.config.lastServiceDiscovery) {
            const lastDiscovery = new Date(this.config.lastServiceDiscovery);
            const hoursSinceDiscovery = (Date.now() - lastDiscovery.getTime()) / (1000 * 60 * 60);
            if (hoursSinceDiscovery < 24) {
                if (verbose) {
                    console.log('✓ Using cached service endpoints (less than 24 hours old)');
                }
                return;
            }
        }
        const fallback = this.resolveFallbackEndpoints();
        this.config.discoveredServices = {
            ...fallback.endpoints,
            project_scope: 'lanonasis-maas'
        };
        this.config.apiUrl = fallback.endpoints.memory_base;
        // Mark as fallback (don't set lastServiceDiscovery)
        await this.save();
        this.logFallbackUsage(fallback.source, this.config.discoveredServices);
        if (verbose) {
            console.log('✓ Using fallback service endpoints');
            console.log(`   Source: ${fallback.source === 'environment' ? 'environment overrides' : 'built-in defaults'}`);
        }
    }
    categorizeServiceDiscoveryError(error) {
        if (error.code) {
            switch (error.code) {
                case 'ECONNREFUSED':
                case 'ENOTFOUND':
                case 'ECONNRESET':
                case 'ENETUNREACH':
                    return 'network_error';
                case 'ETIMEDOUT':
                    return 'timeout';
            }
        }
        if (error.response?.status >= 500) {
            return 'server_error';
        }
        if (error.response?.status === 404) {
            return 'invalid_response';
        }
        const message = error.message?.toLowerCase() || '';
        if (message.includes('timeout')) {
            return 'timeout';
        }
        if (message.includes('network') || message.includes('connection')) {
            return 'network_error';
        }
        return 'unknown';
    }
    resolveFallbackEndpoints() {
        const envAuthBase = process.env.LANONASIS_FALLBACK_AUTH_BASE ?? process.env.AUTH_BASE;
        const envMemoryBase = process.env.LANONASIS_FALLBACK_MEMORY_BASE ?? process.env.MEMORY_BASE;
        const envMcpBase = process.env.LANONASIS_FALLBACK_MCP_BASE ?? process.env.MCP_BASE;
        const envMcpWsBase = process.env.LANONASIS_FALLBACK_MCP_WS_BASE ?? process.env.MCP_WS_BASE;
        const envMcpSseBase = process.env.LANONASIS_FALLBACK_MCP_SSE_BASE ?? process.env.MCP_SSE_BASE;
        const hasEnvOverrides = Boolean(envAuthBase || envMemoryBase || envMcpBase || envMcpWsBase || envMcpSseBase);
        const nodeEnv = (process.env.NODE_ENV ?? '').toLowerCase();
        const isDevEnvironment = nodeEnv === 'development' || nodeEnv === 'test';
        const defaultAuthBase = isDevEnvironment ? 'http://localhost:4000' : 'https://auth.lanonasis.com';
        const defaultMemoryBase = isDevEnvironment ? 'http://localhost:4000/api/v1' : 'https://mcp.lanonasis.com/api/v1';
        const defaultMcpBase = isDevEnvironment ? 'http://localhost:4100/api/v1' : 'https://mcp.lanonasis.com/api/v1';
        const defaultMcpWsBase = isDevEnvironment ? 'ws://localhost:4100/ws' : 'wss://mcp.lanonasis.com/ws';
        const defaultMcpSseBase = isDevEnvironment ? 'http://localhost:4100/api/v1/events' : 'https://mcp.lanonasis.com/api/v1/events';
        const endpoints = {
            auth_base: envAuthBase ?? defaultAuthBase,
            memory_base: envMemoryBase ?? defaultMemoryBase,
            mcp_base: envMcpBase ?? defaultMcpBase,
            mcp_ws_base: envMcpWsBase ?? defaultMcpWsBase,
            mcp_sse_base: envMcpSseBase ?? defaultMcpSseBase
        };
        return {
            endpoints,
            source: hasEnvOverrides ? 'environment' : 'default'
        };
    }
    logFallbackUsage(source, endpoints) {
        const summary = {
            auth: endpoints.auth_base,
            mcp: endpoints.mcp_base,
            websocket: endpoints.mcp_ws_base,
            sse: endpoints.mcp_sse_base,
            source
        };
        const message = `Service discovery fallback activated using ${source === 'environment' ? 'environment overrides' : 'built-in defaults'}`;
        console.warn(`⚠️  ${message}`);
        console.info('📊 service_discovery_fallback', summary);
        if (typeof process.emitWarning === 'function') {
            process.emitWarning(message, 'ServiceDiscoveryFallback');
        }
    }
    async pingAuthHealth(axiosInstance, authBase, headers, options = {}) {
        const normalizedBase = authBase.replace(/\/$/, '');
        const endpoints = [
            `${normalizedBase}/health`,
            `${normalizedBase}/api/v1/health`
        ];
        let lastError;
        for (const endpoint of endpoints) {
            try {
                const requestConfig = {
                    headers,
                    timeout: options.timeout ?? 10000
                };
                if (options.proxy === false) {
                    requestConfig.proxy = false;
                }
                await axiosInstance.get(endpoint, requestConfig);
                return;
            }
            catch (error) {
                lastError = error;
            }
        }
        if (lastError instanceof Error) {
            throw lastError;
        }
        throw new Error('Auth health endpoints unreachable');
    }
    // Manual endpoint override functionality
    async setManualEndpoints(endpoints) {
        if (!this.config.discoveredServices) {
            // Initialize with defaults first
            await this.discoverServices();
        }
        // Merge manual overrides with existing endpoints
        this.config.discoveredServices = {
            ...this.config.discoveredServices,
            ...endpoints
        };
        // Mark as manually configured
        this.config.manualEndpointOverrides = true;
        this.config.lastManualEndpointUpdate = new Date().toISOString();
        await this.save();
    }
    hasManualEndpointOverrides() {
        return !!this.config.manualEndpointOverrides;
    }
    async clearManualEndpointOverrides() {
        delete this.config.manualEndpointOverrides;
        delete this.config.lastManualEndpointUpdate;
        // Rediscover services
        await this.discoverServices();
    }
    getDiscoveredApiUrl() {
        return process.env.AUTH_BASE ||
            this.config.discoveredServices?.auth_base ||
            'https://auth.lanonasis.com';
    }
    // Enhanced authentication support
    async setVendorKey(vendorKey) {
        const trimmedKey = typeof vendorKey === 'string' ? vendorKey.trim() : '';
        // Minimal format validation (non-empty); rely on server-side checks for everything else
        const formatValidation = this.validateVendorKeyFormat(trimmedKey);
        if (formatValidation !== true) {
            throw new Error(typeof formatValidation === 'string' ? formatValidation : 'Vendor key is invalid');
        }
        // Server-side validation
        await this.validateVendorKeyWithServer(trimmedKey);
        // Initialize and store using ApiKeyStorage from @lanonasis/oauth-client
        // This handles encryption automatically (AES-256-GCM with machine-derived key)
        await this.apiKeyStorage.initialize();
        await this.apiKeyStorage.store({
            apiKey: trimmedKey,
            organizationId: this.config.user?.organization_id,
            userId: this.config.user?.email,
            environment: process.env.NODE_ENV || 'production',
            createdAt: new Date().toISOString()
        });
        if (process.env.CLI_VERBOSE === 'true') {
            console.log('🔐 Vendor key stored securely via @lanonasis/oauth-client');
        }
        // Store a reference marker in config (not the actual key)
        this.config.vendorKey = 'stored_in_api_key_storage';
        this.config.authMethod = 'vendor_key';
        this.config.lastValidated = new Date().toISOString();
        await this.resetFailureCount(); // Reset failure count on successful auth
        await this.save();
    }
    validateVendorKeyFormat(vendorKey) {
        const trimmed = typeof vendorKey === 'string' ? vendorKey.trim() : '';
        if (!trimmed) {
            return 'Vendor key is required';
        }
        return true;
    }
    async validateVendorKeyWithServer(vendorKey) {
        if (process.env.SKIP_SERVER_VALIDATION === 'true') {
            return;
        }
        try {
            // Import axios dynamically to avoid circular dependency
            // Ensure service discovery is done
            await this.discoverServices();
            const authBase = this.config.discoveredServices?.auth_base || 'https://auth.lanonasis.com';
            const normalizedBase = authBase.replace(/\/$/, '');
            // Try multiple validation endpoints
            const validationEndpoints = [
                `${normalizedBase}/api/v1/auth/validate`,
                `${normalizedBase}/api/v1/auth/validate-vendor-key`,
                `${normalizedBase}/v1/auth/validate`
            ];
            let lastError;
            let validated = false;
            for (const endpoint of validationEndpoints) {
                try {
                    const response = await axios.post(endpoint, { key: vendorKey }, {
                        headers: {
                            'X-API-Key': vendorKey,
                            'X-Auth-Method': 'vendor_key',
                            'X-Project-Scope': 'lanonasis-maas',
                            'Content-Type': 'application/json'
                        },
                        timeout: 10000,
                        proxy: false
                    });
                    // Check if response indicates validation success
                    if (response.data && (response.data.valid === true || response.data.success === true)) {
                        validated = true;
                        break;
                    }
                }
                catch (error) {
                    lastError = error;
                    // Continue to next endpoint if this one fails
                    continue;
                }
            }
            if (!validated && lastError) {
                throw lastError;
            }
            else if (!validated) {
                throw new Error('Vendor key validation failed: Unable to validate key with server');
            }
        }
        catch (error) {
            // Provide specific error messages based on response
            if (error.response?.status === 401) {
                const errorData = error.response.data;
                if (errorData?.error?.includes('expired') || errorData?.message?.includes('expired')) {
                    throw new Error('Vendor key validation failed: Key has expired. Please generate a new key from your dashboard.');
                }
                else if (errorData?.error?.includes('revoked') || errorData?.message?.includes('revoked')) {
                    throw new Error('Vendor key validation failed: Key has been revoked. Please generate a new key from your dashboard.');
                }
                else if (errorData?.error?.includes('invalid') || errorData?.message?.includes('invalid')) {
                    throw new Error('Vendor key validation failed: Key is invalid. Please check the key format and ensure it was copied correctly.');
                }
                else {
                    throw new Error('Vendor key validation failed: Authentication failed. The key may be invalid, expired, or revoked.');
                }
            }
            else if (error.response?.status === 403) {
                throw new Error('Vendor key access denied. The key may not have sufficient permissions for this operation.');
            }
            else if (error.response?.status === 429) {
                throw new Error('Too many validation attempts. Please wait a moment before trying again.');
            }
            else if (error.response?.status >= 500) {
                throw new Error('Server error during validation. Please try again in a few moments.');
            }
            else if (error.code === 'ECONNREFUSED') {
                throw new Error('Cannot connect to authentication server. Please check your internet connection and try again.');
            }
            else if (error.code === 'ENOTFOUND') {
                throw new Error('Authentication server not found. Please check your internet connection.');
            }
            else if (error.code === 'ETIMEDOUT') {
                throw new Error('Validation request timed out. Please check your internet connection and try again.');
            }
            else if (error.code === 'ECONNRESET') {
                throw new Error('Connection was reset during validation. Please try again.');
            }
            else {
                throw new Error(`Vendor key validation failed: ${error.message || 'Unknown error'}`);
            }
        }
    }
    getVendorKey() {
        try {
            // Retrieve from secure storage using ApiKeyStorage (synchronous wrapper)
            const stored = this.getVendorKeySync();
            return stored;
        }
        catch (error) {
            if (process.env.CLI_VERBOSE === 'true') {
                console.error('⚠️  Failed to load vendor key from secure storage:', error);
            }
            return undefined;
        }
    }
    /**
     * Synchronous wrapper for async retrieve operation
     * Note: ApiKeyStorage.retrieve() is async but we need sync for existing code
     */
    getVendorKeySync() {
        // For now, check legacy storage. We'll update callers to use async later
        if (this.config.vendorKey && this.config.vendorKey !== 'stored_in_api_key_storage') {
            if (process.env.CLI_VERBOSE === 'true') {
                console.log('ℹ️  Using legacy vendor key storage');
            }
            return this.config.vendorKey;
        }
        return undefined;
    }
    /**
     * Async method to get vendor key from secure storage
     */
    async getVendorKeyAsync() {
        try {
            await this.apiKeyStorage.initialize();
            const stored = await this.apiKeyStorage.retrieve();
            if (stored) {
                return stored.apiKey;
            }
        }
        catch (error) {
            if (process.env.CLI_VERBOSE === 'true') {
                console.error('⚠️  Failed to retrieve vendor key:', error);
            }
        }
        // Fallback: check for legacy plaintext storage in config
        if (this.config.vendorKey && this.config.vendorKey !== 'stored_in_api_key_storage') {
            if (process.env.CLI_VERBOSE === 'true') {
                console.log('ℹ️  Found legacy plaintext vendor key, will migrate on next auth');
            }
            return this.config.vendorKey;
        }
        return undefined;
    }
    hasVendorKey() {
        // Check for marker or legacy storage
        return !!this.config.vendorKey;
    }
    async setApiUrl(url) {
        this.config.apiUrl = url;
        await this.save();
    }
    async setToken(token) {
        this.config.token = token;
        this.config.authMethod = 'jwt';
        this.config.lastValidated = new Date().toISOString();
        await this.resetFailureCount(); // Reset failure count on successful auth
        // Decode token to get user info and expiry
        try {
            const decoded = jwtDecode(token);
            // Store token expiry
            if (typeof decoded.exp === 'number') {
                this.config.tokenExpiry = decoded.exp;
            }
            // Store user info
            this.config.user = {
                email: String(decoded.email || ''),
                organization_id: String(decoded.organizationId || ''),
                role: String(decoded.role || ''),
                plan: String(decoded.plan || '')
            };
        }
        catch {
            // Invalid token, don't store user info or expiry
            this.config.tokenExpiry = undefined;
            // Mark as non-JWT (e.g., OAuth/CLI token)
            this.config.authMethod = this.config.authMethod || 'oauth';
        }
        await this.save();
    }
    getToken() {
        return this.config.token;
    }
    async getCurrentUser() {
        return this.config.user;
    }
    async isAuthenticated() {
        // Check if using vendor key authentication
        if (this.config.authMethod === 'vendor_key') {
            const vendorKey = this.getVendorKey();
            if (!vendorKey)
                return false;
            // Check cache first
            if (this.authCheckCache && (Date.now() - this.authCheckCache.timestamp) < this.AUTH_CACHE_TTL) {
                return this.authCheckCache.isValid;
            }
            // Check if recently validated (within 24 hours)
            const lastValidated = this.config.lastValidated;
            const recentlyValidated = lastValidated &&
                (Date.now() - new Date(lastValidated).getTime()) < (24 * 60 * 60 * 1000);
            if (recentlyValidated) {
                this.authCheckCache = { isValid: true, timestamp: Date.now() };
                return true;
            }
            // For vendor keys, we trust that they were validated during setVendorKey()
            // and rely on the lastValidated timestamp. For additional security,
            // the server should revoke keys that are invalid.
            this.authCheckCache = { isValid: true, timestamp: Date.now() };
            return true;
        }
        // Handle token-based authentication
        const token = this.getToken();
        if (!token)
            return false;
        // Check cache first
        if (this.authCheckCache && (Date.now() - this.authCheckCache.timestamp) < this.AUTH_CACHE_TTL) {
            return this.authCheckCache.isValid;
        }
        // Local expiry check first (fast)
        let locallyValid = false;
        // Handle simple CLI tokens (format: cli_xxx_timestamp)
        if (token.startsWith('cli_')) {
            // Extract timestamp from CLI token
            const parts = token.split('_');
            if (parts.length >= 3) {
                const lastPart = parts[parts.length - 1];
                const timestamp = lastPart ? parseInt(lastPart) : NaN;
                if (!isNaN(timestamp)) {
                    // CLI tokens are valid for 30 days
                    const thirtyDaysInMs = 30 * 24 * 60 * 60 * 1000;
                    locallyValid = (Date.now() - timestamp) < thirtyDaysInMs;
                }
            }
            else {
                locallyValid = true; // Fallback for old format
            }
        }
        else {
            // Handle JWT tokens
            try {
                const decoded = jwtDecode(token);
                const now = Date.now() / 1000;
                locallyValid = typeof decoded.exp === 'number' && decoded.exp > now;
            }
            catch {
                locallyValid = false;
            }
        }
        // If not locally valid, attempt server verification before failing
        if (!locallyValid) {
            try {
                const endpoints = [
                    'http://localhost:4000/v1/auth/verify-token',
                    'https://auth.lanonasis.com/v1/auth/verify-token'
                ];
                for (const endpoint of endpoints) {
                    try {
                        const resp = await axios.post(endpoint, { token }, { timeout: 3000 });
                        if (resp.data?.valid === true) {
                            this.authCheckCache = { isValid: true, timestamp: Date.now() };
                            return true;
                        }
                    }
                    catch {
                        // try next endpoint
                        continue;
                    }
                }
            }
            catch {
                // ignore, will fall back to failure below
            }
            this.authCheckCache = { isValid: false, timestamp: Date.now() };
            return false;
        }
        // Token is locally valid - check if we need server validation
        // Skip server validation if we have a recent lastValidated timestamp (within 24 hours)
        const lastValidated = this.config.lastValidated;
        const skipServerValidation = lastValidated &&
            (Date.now() - new Date(lastValidated).getTime()) < (24 * 60 * 60 * 1000); // 24 hours
        if (skipServerValidation) {
            // Trust the local validation if it was recently validated
            this.authCheckCache = { isValid: locallyValid, timestamp: Date.now() };
            return locallyValid;
        }
        // Verify with server (security check) for tokens that haven't been validated recently
        try {
            // Try auth-gateway first (port 4000), then fall back to Netlify function
            const endpoints = [
                'http://localhost:4000/v1/auth/verify-token',
                'https://auth.lanonasis.com/v1/auth/verify-token'
            ];
            let response = null;
            let networkError = false;
            let authError = false;
            for (const endpoint of endpoints) {
                try {
                    response = await axios.post(endpoint, { token }, { timeout: 3000 });
                    if (response.data.valid === true) {
                        break;
                    }
                    // Server explicitly said invalid - this is an auth error, not network error
                    if (response.status === 401 || response.status === 403 || response.data.valid === false) {
                        authError = true;
                    }
                }
                catch (error) {
                    // Check if this is a network error (no response) vs auth error (got response)
                    if (error.response) {
                        // Got a response, likely 401/403
                        authError = true;
                    }
                    else {
                        // Network error (ECONNREFUSED, ETIMEDOUT, etc.)
                        networkError = true;
                    }
                    // Try next endpoint
                    continue;
                }
            }
            if (!response || response.data.valid !== true) {
                // If server explicitly rejected (auth error), don't trust local validation
                if (authError) {
                    if (process.env.CLI_VERBOSE === 'true') {
                        console.warn('⚠️  Server validation failed with authentication error - token is invalid');
                    }
                    this.authCheckCache = { isValid: false, timestamp: Date.now() };
                    return false;
                }
                // If purely network error AND locally valid AND recently validated (within 7 days)
                // allow offline usage with grace period
                if (networkError && locallyValid) {
                    const gracePeriod = 7 * 24 * 60 * 60 * 1000; // 7 days
                    const lastValidated = this.config.lastValidated;
                    const withinGracePeriod = lastValidated &&
                        (Date.now() - new Date(lastValidated).getTime()) < gracePeriod;
                    if (withinGracePeriod) {
                        if (process.env.CLI_VERBOSE === 'true') {
                            console.warn('⚠️  Unable to reach server, using cached validation (offline mode)');
                        }
                        this.authCheckCache = { isValid: true, timestamp: Date.now() };
                        return true;
                    }
                    else {
                        if (process.env.CLI_VERBOSE === 'true') {
                            console.warn('⚠️  Token validation grace period expired, server validation required');
                        }
                        this.authCheckCache = { isValid: false, timestamp: Date.now() };
                        return false;
                    }
                }
                // Default to invalid if we can't validate
                this.authCheckCache = { isValid: false, timestamp: Date.now() };
                return false;
            }
            // Update lastValidated on successful server validation
            this.config.lastValidated = new Date().toISOString();
            await this.save().catch(() => { }); // Don't fail auth check if save fails
            this.authCheckCache = { isValid: true, timestamp: Date.now() };
            return true;
        }
        catch {
            // If all server checks fail, fall back to local validation
            // This allows offline usage but is less secure
            if (process.env.CLI_VERBOSE === 'true') {
                console.warn('⚠️  Unable to verify token with server, using local validation');
            }
            this.authCheckCache = { isValid: locallyValid, timestamp: Date.now() };
            return locallyValid;
        }
    }
    async logout() {
        this.config.token = undefined;
        this.config.user = undefined;
        await this.save();
    }
    async clear() {
        this.config = {};
        await this.save();
    }
    async exists() {
        try {
            await fs.access(this.configPath);
            return true;
        }
        catch {
            return false;
        }
    }
    // Enhanced credential validation methods
    async validateStoredCredentials() {
        try {
            const vendorKey = this.getVendorKey();
            const token = this.getToken();
            if (!vendorKey && !token) {
                return false;
            }
            // Import axios dynamically to avoid circular dependency
            // Ensure service discovery is done
            await this.discoverServices();
            const authBase = this.config.discoveredServices?.auth_base || 'https://auth.lanonasis.com';
            const headers = {
                'X-Project-Scope': 'lanonasis-maas'
            };
            if (vendorKey) {
                headers['X-API-Key'] = vendorKey;
                headers['X-Auth-Method'] = 'vendor_key';
            }
            else if (token) {
                headers['Authorization'] = `Bearer ${token}`;
                headers['X-Auth-Method'] = 'jwt';
            }
            await this.pingAuthHealth(axios, authBase, headers);
            // Update last validated timestamp
            this.config.lastValidated = new Date().toISOString();
            await this.resetFailureCount();
            await this.save();
            return true;
        }
        catch {
            // Increment failure count
            await this.incrementFailureCount();
            return false;
        }
    }
    async refreshTokenIfNeeded() {
        const token = this.getToken();
        if (!token) {
            return;
        }
        try {
            // Check if token is JWT and if it's close to expiry
            if (token.startsWith('cli_')) {
                // CLI tokens don't need refresh, they're long-lived
                return;
            }
            const decoded = jwtDecode(token);
            const now = Date.now() / 1000;
            const exp = typeof decoded.exp === 'number' ? decoded.exp : 0;
            // Refresh if token expires within 5 minutes
            if (exp > 0 && (exp - now) < 300) {
                // Import axios dynamically
                await this.discoverServices();
                const authBase = this.config.discoveredServices?.auth_base || 'https://auth.lanonasis.com';
                // Attempt token refresh
                const response = await axios.post(`${authBase}/v1/auth/refresh`, {}, {
                    headers: {
                        'Authorization': `Bearer ${token}`,
                        'X-Project-Scope': 'lanonasis-maas'
                    },
                    timeout: 10000
                });
                if (response.data.token) {
                    await this.setToken(response.data.token);
                }
            }
        }
        catch (err) {
            // If refresh fails, mark credentials as potentially invalid
            await this.incrementFailureCount();
            if (process.env.CLI_VERBOSE === 'true' || process.env.NODE_ENV !== 'production') {
                console.debug('Token refresh failed:', err.message);
            }
        }
    }
    async clearInvalidCredentials() {
        this.config.token = undefined;
        this.config.vendorKey = undefined;
        this.config.user = undefined;
        this.config.authMethod = undefined;
        this.config.tokenExpiry = undefined;
        this.config.lastValidated = undefined;
        this.config.authFailureCount = 0;
        this.config.lastAuthFailure = undefined;
        await this.save();
    }
    async incrementFailureCount() {
        this.config.authFailureCount = (this.config.authFailureCount || 0) + 1;
        this.config.lastAuthFailure = new Date().toISOString();
        await this.save();
    }
    async resetFailureCount() {
        this.config.authFailureCount = 0;
        this.config.lastAuthFailure = undefined;
        await this.save();
    }
    getFailureCount() {
        return this.config.authFailureCount || 0;
    }
    getLastAuthFailure() {
        return this.config.lastAuthFailure;
    }
    shouldDelayAuth() {
        const failureCount = this.getFailureCount();
        return failureCount >= 3;
    }
    getAuthDelayMs() {
        const failureCount = this.getFailureCount();
        if (failureCount < 3)
            return 0;
        // Progressive delays: 3 failures = 2s, 4 = 4s, 5 = 8s, 6+ = 16s max
        const baseDelay = 2000; // 2 seconds
        const maxDelay = 16000; // 16 seconds max
        const delay = Math.min(baseDelay * Math.pow(2, failureCount - 3), maxDelay);
        return delay;
    }
    async getDeviceId() {
        if (!this.config.deviceId) {
            // Generate a new device ID
            this.config.deviceId = randomUUID();
            await this.save();
        }
        return this.config.deviceId;
    }
    // Generic get/set methods for MCP and other dynamic config
    get(key) {
        return this.config[key];
    }
    set(key, value) {
        this.config[key] = value;
    }
    async setAndSave(key, value) {
        this.set(key, value);
        await this.save();
    }
    // MCP-specific helpers
    getMCPServerPath() {
        // Only return an explicitly configured path. No implicit bundled defaults.
        // Returning an empty string if unset helps callers decide how to proceed safely.
        return this.config.mcpServerPath || '';
    }
    getMCPServerUrl() {
        return this.config.discoveredServices?.mcp_ws_base ||
            this.config.mcpServerUrl ||
            'wss://mcp.lanonasis.com/ws';
    }
    getMCPRestUrl() {
        return this.config.discoveredServices?.mcp_base ||
            'https://mcp.lanonasis.com/api/v1';
    }
    getMCPSSEUrl() {
        return this.config.discoveredServices?.mcp_sse_base ||
            'https://mcp.lanonasis.com/api/v1/events';
    }
    shouldUseRemoteMCP() {
        const preference = this.config.mcpPreference || 'auto';
        switch (preference) {
            case 'websocket':
            case 'remote':
                return true;
            case 'local':
                return false;
            case 'auto':
            default:
                // Default to remote/websocket (production mode)
                // Local mode should only be used when explicitly configured
                return true;
        }
    }
}<|MERGE_RESOLUTION|>--- conflicted
+++ resolved
@@ -3,11 +3,7 @@
 import * as os from 'os';
 import { jwtDecode } from 'jwt-decode';
 import { randomUUID } from 'crypto';
-<<<<<<< HEAD
-import { ApiKeyStorage } from '@lanonasis/oauth-client';
-=======
 import axios from 'axios';
->>>>>>> 7132ce66
 export class CLIConfig {
     configDir;
     configPath;
@@ -16,13 +12,10 @@
     static CONFIG_VERSION = '1.0.0';
     authCheckCache = null;
     AUTH_CACHE_TTL = 5 * 60 * 1000; // 5 minutes
-    apiKeyStorage;
     constructor() {
         this.configDir = path.join(os.homedir(), '.maas');
         this.configPath = path.join(this.configDir, 'config.json');
         this.lockFile = path.join(this.configDir, 'config.lock');
-        // Initialize secure storage for vendor keys using oauth-client's ApiKeyStorage
-        this.apiKeyStorage = new ApiKeyStorage();
     }
     /**
      * Overrides the configuration storage directory. Primarily used for tests.
@@ -426,21 +419,7 @@
         }
         // Server-side validation
         await this.validateVendorKeyWithServer(trimmedKey);
-        // Initialize and store using ApiKeyStorage from @lanonasis/oauth-client
-        // This handles encryption automatically (AES-256-GCM with machine-derived key)
-        await this.apiKeyStorage.initialize();
-        await this.apiKeyStorage.store({
-            apiKey: trimmedKey,
-            organizationId: this.config.user?.organization_id,
-            userId: this.config.user?.email,
-            environment: process.env.NODE_ENV || 'production',
-            createdAt: new Date().toISOString()
-        });
-        if (process.env.CLI_VERBOSE === 'true') {
-            console.log('🔐 Vendor key stored securely via @lanonasis/oauth-client');
-        }
-        // Store a reference marker in config (not the actual key)
-        this.config.vendorKey = 'stored_in_api_key_storage';
+        this.config.vendorKey = trimmedKey;
         this.config.authMethod = 'vendor_key';
         this.config.lastValidated = new Date().toISOString();
         await this.resetFailureCount(); // Reset failure count on successful auth
@@ -462,45 +441,11 @@
             // Ensure service discovery is done
             await this.discoverServices();
             const authBase = this.config.discoveredServices?.auth_base || 'https://auth.lanonasis.com';
-            const normalizedBase = authBase.replace(/\/$/, '');
-            // Try multiple validation endpoints
-            const validationEndpoints = [
-                `${normalizedBase}/api/v1/auth/validate`,
-                `${normalizedBase}/api/v1/auth/validate-vendor-key`,
-                `${normalizedBase}/v1/auth/validate`
-            ];
-            let lastError;
-            let validated = false;
-            for (const endpoint of validationEndpoints) {
-                try {
-                    const response = await axios.post(endpoint, { key: vendorKey }, {
-                        headers: {
-                            'X-API-Key': vendorKey,
-                            'X-Auth-Method': 'vendor_key',
-                            'X-Project-Scope': 'lanonasis-maas',
-                            'Content-Type': 'application/json'
-                        },
-                        timeout: 10000,
-                        proxy: false
-                    });
-                    // Check if response indicates validation success
-                    if (response.data && (response.data.valid === true || response.data.success === true)) {
-                        validated = true;
-                        break;
-                    }
-                }
-                catch (error) {
-                    lastError = error;
-                    // Continue to next endpoint if this one fails
-                    continue;
-                }
-            }
-            if (!validated && lastError) {
-                throw lastError;
-            }
-            else if (!validated) {
-                throw new Error('Vendor key validation failed: Unable to validate key with server');
-            }
+            await this.pingAuthHealth(axios, authBase, {
+                'X-API-Key': vendorKey,
+                'X-Auth-Method': 'vendor_key',
+                'X-Project-Scope': 'lanonasis-maas'
+            }, { timeout: 10000, proxy: false });
         }
         catch (error) {
             // Provide specific error messages based on response
@@ -546,59 +491,9 @@
         }
     }
     getVendorKey() {
-        try {
-            // Retrieve from secure storage using ApiKeyStorage (synchronous wrapper)
-            const stored = this.getVendorKeySync();
-            return stored;
-        }
-        catch (error) {
-            if (process.env.CLI_VERBOSE === 'true') {
-                console.error('⚠️  Failed to load vendor key from secure storage:', error);
-            }
-            return undefined;
-        }
-    }
-    /**
-     * Synchronous wrapper for async retrieve operation
-     * Note: ApiKeyStorage.retrieve() is async but we need sync for existing code
-     */
-    getVendorKeySync() {
-        // For now, check legacy storage. We'll update callers to use async later
-        if (this.config.vendorKey && this.config.vendorKey !== 'stored_in_api_key_storage') {
-            if (process.env.CLI_VERBOSE === 'true') {
-                console.log('ℹ️  Using legacy vendor key storage');
-            }
-            return this.config.vendorKey;
-        }
-        return undefined;
-    }
-    /**
-     * Async method to get vendor key from secure storage
-     */
-    async getVendorKeyAsync() {
-        try {
-            await this.apiKeyStorage.initialize();
-            const stored = await this.apiKeyStorage.retrieve();
-            if (stored) {
-                return stored.apiKey;
-            }
-        }
-        catch (error) {
-            if (process.env.CLI_VERBOSE === 'true') {
-                console.error('⚠️  Failed to retrieve vendor key:', error);
-            }
-        }
-        // Fallback: check for legacy plaintext storage in config
-        if (this.config.vendorKey && this.config.vendorKey !== 'stored_in_api_key_storage') {
-            if (process.env.CLI_VERBOSE === 'true') {
-                console.log('ℹ️  Found legacy plaintext vendor key, will migrate on next auth');
-            }
-            return this.config.vendorKey;
-        }
-        return undefined;
+        return this.config.vendorKey;
     }
     hasVendorKey() {
-        // Check for marker or legacy storage
         return !!this.config.vendorKey;
     }
     async setApiUrl(url) {
@@ -640,30 +535,6 @@
         return this.config.user;
     }
     async isAuthenticated() {
-        // Check if using vendor key authentication
-        if (this.config.authMethod === 'vendor_key') {
-            const vendorKey = this.getVendorKey();
-            if (!vendorKey)
-                return false;
-            // Check cache first
-            if (this.authCheckCache && (Date.now() - this.authCheckCache.timestamp) < this.AUTH_CACHE_TTL) {
-                return this.authCheckCache.isValid;
-            }
-            // Check if recently validated (within 24 hours)
-            const lastValidated = this.config.lastValidated;
-            const recentlyValidated = lastValidated &&
-                (Date.now() - new Date(lastValidated).getTime()) < (24 * 60 * 60 * 1000);
-            if (recentlyValidated) {
-                this.authCheckCache = { isValid: true, timestamp: Date.now() };
-                return true;
-            }
-            // For vendor keys, we trust that they were validated during setVendorKey()
-            // and rely on the lastValidated timestamp. For additional security,
-            // the server should revoke keys that are invalid.
-            this.authCheckCache = { isValid: true, timestamp: Date.now() };
-            return true;
-        }
-        // Handle token-based authentication
         const token = this.getToken();
         if (!token)
             return false;
@@ -746,65 +617,27 @@
                 'https://auth.lanonasis.com/v1/auth/verify-token'
             ];
             let response = null;
-            let networkError = false;
-            let authError = false;
             for (const endpoint of endpoints) {
                 try {
                     response = await axios.post(endpoint, { token }, { timeout: 3000 });
                     if (response.data.valid === true) {
                         break;
                     }
-                    // Server explicitly said invalid - this is an auth error, not network error
-                    if (response.status === 401 || response.status === 403 || response.data.valid === false) {
-                        authError = true;
-                    }
-                }
-                catch (error) {
-                    // Check if this is a network error (no response) vs auth error (got response)
-                    if (error.response) {
-                        // Got a response, likely 401/403
-                        authError = true;
-                    }
-                    else {
-                        // Network error (ECONNREFUSED, ETIMEDOUT, etc.)
-                        networkError = true;
-                    }
+                }
+                catch {
                     // Try next endpoint
                     continue;
                 }
             }
             if (!response || response.data.valid !== true) {
-                // If server explicitly rejected (auth error), don't trust local validation
-                if (authError) {
+                // Server says invalid - but if locally valid and recent, trust local
+                if (locallyValid) {
                     if (process.env.CLI_VERBOSE === 'true') {
-                        console.warn('⚠️  Server validation failed with authentication error - token is invalid');
+                        console.warn('⚠️  Server validation failed, but token is locally valid - using local validation');
                     }
-                    this.authCheckCache = { isValid: false, timestamp: Date.now() };
-                    return false;
-                }
-                // If purely network error AND locally valid AND recently validated (within 7 days)
-                // allow offline usage with grace period
-                if (networkError && locallyValid) {
-                    const gracePeriod = 7 * 24 * 60 * 60 * 1000; // 7 days
-                    const lastValidated = this.config.lastValidated;
-                    const withinGracePeriod = lastValidated &&
-                        (Date.now() - new Date(lastValidated).getTime()) < gracePeriod;
-                    if (withinGracePeriod) {
-                        if (process.env.CLI_VERBOSE === 'true') {
-                            console.warn('⚠️  Unable to reach server, using cached validation (offline mode)');
-                        }
-                        this.authCheckCache = { isValid: true, timestamp: Date.now() };
-                        return true;
-                    }
-                    else {
-                        if (process.env.CLI_VERBOSE === 'true') {
-                            console.warn('⚠️  Token validation grace period expired, server validation required');
-                        }
-                        this.authCheckCache = { isValid: false, timestamp: Date.now() };
-                        return false;
-                    }
-                }
-                // Default to invalid if we can't validate
+                    this.authCheckCache = { isValid: locallyValid, timestamp: Date.now() };
+                    return locallyValid;
+                }
                 this.authCheckCache = { isValid: false, timestamp: Date.now() };
                 return false;
             }
