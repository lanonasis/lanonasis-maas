--- conflicted
+++ resolved
@@ -252,10 +252,7 @@
    * Uses PKCE (Proof Key for Code Exchange) for enhanced security
    */
   async authenticateOAuth(): Promise<boolean> {
-<<<<<<< HEAD
     return new Promise(async (resolve, reject) => {
-=======
-    return new Promise((resolve, reject) => {
       let timeoutId: NodeJS.Timeout | null = null;
       
       const cleanup = (server: http.Server) => {
@@ -270,7 +267,6 @@
         });
       };
       
->>>>>>> 379b9cb0
       try {
         // Note: In VS Code extensions, process.env may not be available
         // Use vscode.workspace.getConfiguration instead
